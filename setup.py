--- conflicted
+++ resolved
@@ -25,13 +25,9 @@
 
 setuptools.setup(
     name="capreolus",
-<<<<<<< HEAD
     version="0.2.0",
-=======
-    version="0.1.5",
->>>>>>> aac15857
-    author="Andrew Yates",
-    author_email="capreolus@mpi-inf.mpg.de",
+    author="Andrew Yates, Kevin Martin Jose, Xinyu Zhang, Siddhant Arora, Wei Yang, Jimmy Lin",
+    author_email="",
     description="A toolkit for end-to-end neural ad hoc retrieval",
     long_description=long_description,
     long_description_content_type="text/markdown",
