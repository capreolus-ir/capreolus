# install pytorch from conda
cython
pre-commit
profane>=0.2.0
sqlalchemy~=1.3.19 # needed until new sqlalchemy-utils release
sqlalchemy-utils~=0.36.8
psycopg2-binary
matplotlib
colorlog>=4.0.2
pytrec_eval>=0.5
pytest>=3.8.0
pyjnius>=1.2.1
h5py==2.10.0
nltk>=3.4.5
pymagnitude>=0.1.143
pytest-mock
mock
pyserini==0.12.0
numpy
scipy
sphinx
sphinxcontrib-apidoc
recommonmark
gdown
google-api-python-client
oauth2client
tensorflow>=2.3,<2.5
transformers==4.6.0
tensorflow-ranking
Pillow
# required for TREC COVID
beautifulsoup4
lxml
scispacy
smart_open
spacy<3.0
pandas
https://s3-us-west-2.amazonaws.com/ai2-s2-scispacy/releases/v0.2.4/en_core_sci_lg-0.2.4.tar.gz
# deps that the pymagnitude package isn't pulling in:
lz4
xxhash
annoy
fasteners
<<<<<<< HEAD
faiss-cpu
ir_datasets
=======
ir_datasets
faiss-cpu
>>>>>>> f8f2686c
<|MERGE_RESOLUTION|>--- conflicted
+++ resolved
@@ -41,10 +41,5 @@
 xxhash
 annoy
 fasteners
-<<<<<<< HEAD
-faiss-cpu
 ir_datasets
-=======
-ir_datasets
-faiss-cpu
->>>>>>> f8f2686c
+faiss-cpu