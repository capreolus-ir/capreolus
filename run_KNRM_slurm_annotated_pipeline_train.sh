--- conflicted
+++ resolved
@@ -6,17 +6,8 @@
 
 for domain in "${domains[@]}"
 do
-<<<<<<< HEAD
-  for domain in "${domains[@]}"
-  do
-    echo "source run_KNRM_slurm_querytype_train.sh $domain $pipeline $querytype &"
-    source run_KNRM_slurm_querytype_train.sh $domain $pipeline $querytype &
-    sleep 60
-  done
-=======
   echo "source run_KNRM_slurm_querytype_train.sh $domain $pipeline $querytype ;"
   source run_KNRM_slurm_querytype_train.sh $domain $pipeline ;
->>>>>>> ae61ba1b
 done
 
 
