--- conflicted
+++ resolved
@@ -57,7 +57,6 @@
 
     @staticmethod
     def config():
-<<<<<<< HEAD
         embeddings = "glove6b"
         zerounk = False
         calcidf = True
@@ -118,20 +117,12 @@
     def exist(self):
         return isinstance(self.embeddings, np.ndarray) and 0 < len(self.stoi) == self.embeddings.shape[0]
 
-    # def create(self, train_pairs, pred_pairs, topics):
     def create(self, qids, docids, topics):
 
         if self.exist():
             return
 
         self["index"].create_index()
-
-        # qids = set(train_pairs.keys()) | set(pred_pairs.keys())
-        # docids = set()
-        # for ids in train_pairs.values():
-        #     docids.update(ids)
-        # for ids in pred_pairs.values():
-        #     docids.update(ids)
 
         self._build_vocab(qids, docids, topics)
         self._build_embedding_matrix()
@@ -170,10 +161,4 @@
         data["negdocid"] = negid
         data["negdoc"] = np.array(negdoc, dtype=np.float32)
 
-        return data
-=======
-        keepstops = False
-
-    def id2vec(self, qid, posdocid, negdocid=None):
-        pass
->>>>>>> 79de66e0
+        return data