--- conflicted
+++ resolved
@@ -386,111 +386,9 @@
             self.cache_state(qids, docids)
         else:
             logger.info("Building bertpassage vocabulary")
-<<<<<<< HEAD
+
             self.qid2toks = {qid: self.tokenizer.tokenize(topics[qid]) for qid in tqdm(qids, desc="querytoks")}
             self.docid2passages = {
                 docid: self._prepare_doc_psgs(self.index.get_doc(docid).split())
-                for docid in tqdm(docids, "extract passages")}
-            self.cache_state(qids, docids)
-=======
-            self.docid2passages = {}
-
-            docids = sorted(docids)
-            for docid in tqdm(docids, "extract passages"):
-                # Naive tokenization based on white space
-                doc = self.index.get_doc(docid).split()
-                passages = self.get_passages_for_doc(doc)
-                self.docid2passages[docid] = passages
-
-            self.qid2toks = {qid: self.tokenizer.tokenize(topics[qid]) for qid in tqdm(qids, desc="querytoks")}
-            self.cache_state(qids, docids)
-
-    def exist(self):
-        return hasattr(self, "docid2passages") and len(self.docid2passages)
-
-    def preprocess(self, qids, docids, topics):
-        if self.exist():
-            return
-
-        self.index.create_index()
-        self.qid2toks = defaultdict(list)
-        self.docid2passages = None
-
-        self._build_vocab(qids, docids, topics)
-
-    def id2vec(self, qid, posid, negid=None, label=None):
-        """
-        See parent class for docstring
-        """
-        assert label is not None
-
-        tokenizer = self.tokenizer
-        maxseqlen = self.config["maxseqlen"]
-
-        query_toks = self.qid2toks[qid]
-        pos_bert_inputs = []
-        pos_bert_masks = []
-        pos_bert_segs = []
-
-        # N.B: The passages in self.docid2passages are not bert tokenized
-        pos_passages = self.docid2passages[posid]
-        for tokenized_passage in pos_passages:
-            input_line = [self.cls_tok] + query_toks + [self.sep_tok] + tokenized_passage + [self.sep_tok]
-            if len(input_line) > maxseqlen:
-                input_line = input_line[:maxseqlen]
-                input_line[-1] = self.sep_tok
-
-            padded_input_line = padlist(input_line, padlen=self.config["maxseqlen"], pad_token=self.pad_tok)
-            pos_bert_masks.append([1] * len(input_line) + [0] * (len(padded_input_line) - len(input_line)))
-            pos_bert_inputs.append(tokenizer.convert_tokens_to_ids(padded_input_line))
-            if "roberta" not in self.tokenizer.config["pretrained"]:
-                pos_bert_segs.append([0] * (len(query_toks) + 2) + [1] * (len(padded_input_line) - len(query_toks) - 2))
-            else:
-                pos_bert_segs.append([0] * (len(query_toks) + 2) + [0] * (len(padded_input_line) - len(query_toks) - 2))
-
-        # TODO: Rename the posdoc key in the below dict to 'pos_bert_input'
-        data = {
-            "qid": qid,
-            "posdocid": posid,
-            "pos_bert_input": np.array(pos_bert_inputs, dtype=np.long),
-            "pos_mask": np.array(pos_bert_masks, dtype=np.long),
-            "pos_seg": np.array(pos_bert_segs, dtype=np.long),
-            "negdocid": "",
-            "neg_bert_input": np.zeros((self.config["numpassages"], self.config["maxseqlen"]), dtype=np.long),
-            "neg_mask": np.zeros((self.config["numpassages"], self.config["maxseqlen"]), dtype=np.long),
-            "neg_seg": np.zeros((self.config["numpassages"], self.config["maxseqlen"]), dtype=np.long),
-            "label": np.repeat(np.array([label], dtype=np.float32), self.config["numpassages"], 0),
-        }
-
-        if negid:
-            neg_bert_inputs = []
-            neg_bert_masks = []
-            neg_bert_segs = []
-            neg_passages = self.docid2passages[negid]
-
-            for tokenized_passage in neg_passages:
-                input_line = [self.cls_tok] + query_toks + [self.sep_tok] + tokenized_passage + [self.sep_tok]
-                if len(input_line) > maxseqlen:
-                    input_line = input_line[:maxseqlen]
-                    input_line[-1] = self.sep_tok
-
-                padded_input_line = padlist(input_line, padlen=self.config["maxseqlen"], pad_token=self.pad_tok)
-                neg_bert_masks.append([1] * len(input_line) + [0] * (len(padded_input_line) - len(input_line)))
-                neg_bert_inputs.append(tokenizer.convert_tokens_to_ids(padded_input_line))
-                if "roberta" not in self.tokenizer.config["pretrained"]:
-                    neg_bert_segs.append([0] * (len(query_toks) + 2) + [1] * (len(padded_input_line) - len(query_toks) - 2))
-                else:
-                    neg_bert_segs.append([0] * (len(query_toks) + 2) + [0] * (len(padded_input_line) - len(query_toks) - 2))
-
-
-
-            if not neg_bert_inputs:
-                raise MissingDocError(qid, negid)
-
-            data["negdocid"] = negid
-            data["neg_bert_input"] = np.array(neg_bert_inputs, dtype=np.long)
-            data["neg_mask"] = np.array(neg_bert_masks, dtype=np.long)
-            data["neg_seg"] = np.array(neg_bert_segs, dtype=np.long)
-
-        return data
->>>>>>> 4c45427f
+                for docid in tqdm(sorted(docids), "extract passages")}
+            self.cache_state(qids, docids)