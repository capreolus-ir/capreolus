--- conflicted
+++ resolved
@@ -36,15 +36,9 @@
             "True to load data in a separate thread; faster but causes PyTorch deadlock in some environments",
         ),
         ConfigOption("boardname", "default"),
-<<<<<<< HEAD
-        ConfigOption("warmupsteps", 0),
-        ConfigOption("decay", 0.0, "learning rate decay"),
-        ConfigOption("decaystep", 3),
-=======
         ConfigOption("warmupiters", 0),
         ConfigOption("decay", 0.0, "learning rate decay"),
         ConfigOption("decayiters", 3),
->>>>>>> fd98c943
         ConfigOption("decaytype", None),
         ConfigOption("amp", None, "Automatic mixed precision mode; one of: None, train, pred, both"),
     ]
@@ -92,11 +86,7 @@
         batches_since_update = 0
         batches_per_step = self.config["gradacc"]
 
-<<<<<<< HEAD
-        for bi, batch in tqdm(enumerate(train_dataloader), desc="Training iteration", total=batches_per_epoch):
-=======
         for bi, batch in tqdm(enumerate(train_dataloader), desc="Training iteration", total=self.n_batch_per_iter):
->>>>>>> fd98c943
             batch = {k: v.to(self.device) if not isinstance(v, list) else v for k, v in batch.items()}
 
             with self.amp_train_autocast():
@@ -118,11 +108,7 @@
                     self.optimizer.step()
                 self.optimizer.zero_grad()
 
-<<<<<<< HEAD
-            if (bi + 1) % batches_per_epoch == 0:
-=======
             if (bi + 1) % self.n_batch_per_iter == 0:
->>>>>>> fd98c943
                 # REF-TODO: save scheduler state along with optimizer
                 self.lr_scheduler.step()
                 break
@@ -218,10 +204,6 @@
         )
 
         # if we're fastforwarding, set first iteration and load last saved weights
-<<<<<<< HEAD
-        initial_iter = self.fastforward_training(reranker, weights_output_path, loss_fn) if self.config["fastforward"] else 0
-        logger.info("starting training from iteration %s/%s", initial_iter + 1, self.config["niters"])
-=======
         initial_iter, metrics = (
             self.fastforward_training(reranker, weights_output_path, loss_fn, metric_fn)
             if self.config["fastforward"]
@@ -230,7 +212,6 @@
         dev_best_metric = metrics.get(metric, -np.inf)
         logger.info("starting training from iteration %s/%s", initial_iter + 1, self.config["niters"])
         logger.info(f"Best metric loaded: {metric}={dev_best_metric}")
->>>>>>> fd98c943
 
         train_loss = []
         # are we resuming training? fastforward loss and data if so
@@ -259,11 +240,7 @@
                 reranker.save_weights(weights_fn, self.optimizer)
 
             # predict performance on dev set
-<<<<<<< HEAD
-            if niter % validation_frequency == 0:
-=======
             if niter % self.config["validatefreq"] == 0:
->>>>>>> fd98c943
                 pred_fn = dev_output_path / f"{niter}.run"
                 preds = self.predict(reranker, dev_data, pred_fn)
 
