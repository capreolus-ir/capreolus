import os
<<<<<<< HEAD
=======
import json

>>>>>>> acb36c52
import numpy as np
import torch

from capreolus.registry import ModuleBase, RegisterableModule, Dependency, MAX_THREADS
from capreolus.reranker.common import pair_hinge_loss, pair_softmax_loss
from capreolus.searcher import Searcher
from capreolus.utils.loginit import get_logger
from capreolus.utils.common import plot_metrics, plot_loss
from capreolus import evaluator

logger = get_logger(__name__)  # pylint: disable=invalid-name


class Trainer(ModuleBase, metaclass=RegisterableModule):
    module_type = "trainer"


class PytorchTrainer(Trainer):
    name = "pytorch"
    dependencies = {}
    config_keys_not_in_path = ["niters"]

    @staticmethod
    def config():
        # TODO move maxdoclen, maxqlen to extractor?
        maxdoclen = 800  # maximum document length (in number of terms after tokenization)
        maxqlen = 4  # maximum query length (in number of terms after tokenization)

        batch = 32  # batch size
        niters = 20  # number of iterations to train for
        itersize = 512  # number of training instances in one iteration (epoch)
        gradacc = 1  # number of batches to accumulate over before updating weights
        lr = 0.001  # learning rate
        softmaxloss = False  # True to use softmax loss (over pairs) or False to use hinge loss

        interactive = False  # True for training with Notebook or False for command line environment

        # sanity checks
        if batch < 1:
            raise ValueError("batch must be >= 1")

        if niters <= 0:
            raise ValueError("niters must be > 0")

        if itersize < batch:
            raise ValueError("itersize must be >= batch")

        if gradacc < 1 or not float(gradacc).is_integer():
            raise ValueError("gradacc must be an integer >= 1")

        if lr <= 0:
            raise ValueError("lr must be > 0")

    def single_train_iteration(self, reranker, train_dataloader):
        """Train model for one iteration using instances from train_dataloader.

        Args:
           model (Reranker): a PyTorch Reranker
           train_dataloader (DataLoader): a PyTorch DataLoader that iterates over training instances

        Returns:
            float: average loss over the iteration

        """

        iter_loss = []
        batches_since_update = 0
        batches_per_epoch = self.cfg["itersize"] // self.cfg["batch"]
        batches_per_step = self.cfg["gradacc"]

        for bi, batch in enumerate(train_dataloader):
            # TODO make sure _prepare_batch_with_strings equivalent is happening inside the sampler
            batch = {k: v.to(self.device) if not isinstance(v, list) else v for k, v in batch.items()}
            doc_scores = reranker.score(batch)
            loss = self.loss(doc_scores)
            iter_loss.append(loss)
            loss.backward()

            batches_since_update += 1
            if batches_since_update == batches_per_step:
                batches_since_update = 0
                self.optimizer.step()
                self.optimizer.zero_grad()

            if (bi + 1) % batches_per_epoch == 0:
                break

        return torch.stack(iter_loss).mean()

    def load_loss_file(self, fn):
        """Loads loss history from fn

        Args:
           fn (Path): path to a loss.txt file

        Returns:
            a list of losses ordered by iterations

        """

        loss = []
        with fn.open(mode="rt") as f:
            for lineidx, line in enumerate(f):
                line = line.strip()
                if not line:
                    continue

                iteridx, iterloss = line.rstrip().split()

                if int(iteridx) != lineidx:
                    raise IOError(f"malformed loss file {fn} ... did two processes write to it?")

                loss.append(float(iterloss))

        return loss

    def fastforward_training(self, reranker, weights_path, loss_fn):
        """Skip to the last training iteration whose weights were saved.

        If saved model and optimizer weights are available, this method will load those weights into model
        and optimizer, and then return the next iteration to be run. For example, if weights are available for
        iterations 0-10 (11 zero-indexed iterations), the weights from iteration index 10 will be loaded, and
        this method will return 11.

        If an error or inconsistency is encountered when checking for weights, this method returns 0.

        This method checks several files to determine if weights "are available". First, loss_fn is read to
        determine the last recorded iteration. (If a path is missing or loss_fn is malformed, 0 is returned.)
        Second, the weights from the last recorded iteration in loss_fn are loaded into the model and optimizer.
        If this is successful, the method returns `1 + last recorded iteration`. If not, it returns 0.
        (We consider loss_fn because it is written at the end of every training iteration.)

        Args:
           model (Reranker): a PyTorch Reranker whose state should be loaded
           weights_path (Path): directory containing model and optimizer weights
           loss_fn (Path): file containing loss history

        Returns:
            int: the next training iteration after fastforwarding. If successful, this is > 0.
                 If no weights are available or they cannot be loaded, 0 is returned.

        """

        if not (weights_path.exists() and loss_fn.exists()):
            return 0

        try:
            loss = self.load_loss_file(loss_fn)
        except IOError:
            return 0

        last_loss_iteration = len(loss) - 1
        weights_fn = weights_path / f"{last_loss_iteration}.p"

        try:
            reranker.load_weights(weights_fn, self.optimizer)
            return last_loss_iteration + 1
        except:
            logger.info("attempted to load weights from %s but failed, starting at iteration 0", weights_fn)
            return 0

    def train(self, reranker, train_dataset, train_output_path, dev_data, dev_output_path, qrels, metric):
        """Train a model following the trainer's config (specifying batch size, number of iterations, etc).

        Args:
           train_dataset (IterableDataset): training dataset
           train_output_path (Path): directory under which train_dataset runs and training loss will be saved
           dev_data (IterableDataset): dev dataset
           dev_output_path (Path): directory where dev_data runs and metrics will be saved

        """

        self.device = torch.device("cuda:0" if torch.cuda.is_available() else "cpu")
        model = reranker.model.to(self.device)
        self.optimizer = torch.optim.Adam(filter(lambda param: param.requires_grad, model.parameters()), lr=self.cfg["lr"])

        if self.cfg["softmaxloss"]:
            self.loss = pair_softmax_loss
        else:
            self.loss = pair_hinge_loss

        os.makedirs(dev_output_path, exist_ok=True)
        dev_best_weight_fn = train_output_path / "dev.best"
        weights_output_path = train_output_path / "weights"
        info_output_path = train_output_path / "info"
        os.makedirs(weights_output_path, exist_ok=True)
        os.makedirs(info_output_path, exist_ok=True)

        loss_fn = info_output_path / "loss.txt"
        metrics_fn = dev_output_path / "metrics.json"
        metrics_history = {}
        initial_iter = self.fastforward_training(reranker, weights_output_path, loss_fn)
        logger.info("starting training from iteration %s/%s", initial_iter, self.cfg["niters"])

        train_dataloader = torch.utils.data.DataLoader(
            train_dataset, batch_size=self.cfg["batch"], pin_memory=True, num_workers=0
        )

        train_loss = []
        # are we resuming training?
        if initial_iter > 0:
            train_loss = self.load_loss_file(loss_fn)

            # are we done training?
            if initial_iter < self.cfg["niters"]:
                logger.debug("fastforwarding train_dataloader to iteration %s", initial_iter)
                batches_per_epoch = self.cfg["itersize"] // self.cfg["batch"]
                for niter in range(initial_iter):
                    for bi, batch in enumerate(train_dataloader):
                        if (bi + 1) % batches_per_epoch == 0:
                            break

        dev_best_metric = -np.inf
        for niter in range(initial_iter, self.cfg["niters"]):
            model.train()

            iter_loss_tensor = self.single_train_iteration(reranker, train_dataloader)

            train_loss.append(iter_loss_tensor.item())
            logger.info("iter = %d loss = %f", niter, train_loss[-1])

            # write model weights to file
            weights_fn = weights_output_path / f"{niter}.p"
            reranker.save_weights(weights_fn, self.optimizer)

            # predict performance on dev set
            pred_fn = dev_output_path / f"{niter}.run"
            preds = self.predict(reranker, dev_data, pred_fn)

            # log dev metrics
            metrics = evaluator.eval_runs(preds, qrels, ["ndcg_cut_20", "map", "P_20"])
            logger.info("dev metrics: %s", " ".join([f"{metric}={v:0.3f}" for metric, v in sorted(metrics.items())]))

            # write best dev weights to file
            if metrics[metric] > dev_best_metric:
                reranker.save_weights(dev_best_weight_fn, self.optimizer)
            for m in metrics:
                metrics_history.setdefault(m, []).append(metrics[m])

            # write train_loss to file
            loss_fn.write_text("\n".join(f"{idx} {loss}" for idx, loss in enumerate(train_loss)))

        json.dump(metrics_history, open(metrics_fn, "w", encoding="utf-8"))
        plot_metrics(metrics_history, str(dev_output_path) + ".pdf", interactive=self.cfg["interactive"])
        print("training loss: ", train_loss)
        plot_loss(train_loss, str(loss_fn).replace(".txt", ".pdf"), interactive=self.cfg["interactive"])

    def load_best_model(self, reranker, train_output_path):
        self.optimizer = torch.optim.Adam(
            filter(lambda param: param.requires_grad, reranker.model.parameters()), lr=self.cfg["lr"]
        )

        dev_best_weight_fn = train_output_path / "dev.best"
        reranker.load_weights(dev_best_weight_fn, self.optimizer)

    def predict(self, reranker, pred_data, pred_fn):
        """Predict query-document scores on `pred_data` using `model` and write a corresponding run file to `pred_fn`

        Args:
           model (Reranker): a PyTorch Reranker
           pred_data (IterableDataset): data to predict on
           pred_fn (Path): path to write the prediction run file to

        Returns:
           TREC Run 

        """

        self.device = torch.device("cuda:0" if torch.cuda.is_available() else "cpu")
        # save to pred_fn
        model = reranker.model.to(self.device)
        model.eval()

        preds = {}
        pred_dataloader = torch.utils.data.DataLoader(pred_data, batch_size=self.cfg["batch"], pin_memory=True, num_workers=0)
        with torch.autograd.no_grad():
            for bi, batch in enumerate(pred_dataloader):
                batch = {k: v.to(self.device) if not isinstance(v, list) else v for k, v in batch.items()}
                scores = reranker.test(batch)
                scores = scores.view(-1).cpu().numpy()
                for qid, docid, score in zip(batch["qid"], batch["posdocid"], scores):
                    # Need to use float16 because pytrec_eval's c function call crashes with higher precision floats
                    preds.setdefault(qid, {})[docid] = score.astype(np.float16).item()

        os.makedirs(os.path.dirname(pred_fn), exist_ok=True)
        Searcher.write_trec_run(preds, pred_fn)

        return preds<|MERGE_RESOLUTION|>--- conflicted
+++ resolved
@@ -1,11 +1,7 @@
 import os
-<<<<<<< HEAD
-=======
-import json
-
->>>>>>> acb36c52
 import numpy as np
 import torch
+import json
 
 from capreolus.registry import ModuleBase, RegisterableModule, Dependency, MAX_THREADS
 from capreolus.reranker.common import pair_hinge_loss, pair_softmax_loss
