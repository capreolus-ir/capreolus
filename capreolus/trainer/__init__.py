--- conflicted
+++ resolved
@@ -230,11 +230,8 @@
             pred_fn = dev_output_path / f"{niter}.run"
             preds = self.predict(reranker, dev_data, pred_fn)
             if len(preds) == 0:
-<<<<<<< HEAD
                 logger.debug(f"runs=0 for {pred_fn}")
-=======
                 logger.debug(pred_fn)
->>>>>>> 8d80e9e8
             # log dev metrics
             metrics = evaluator.eval_runs(preds, qrels, ["ndcg_cut_20", "map", "P_20"])
             logger.info("dev metrics: %s", " ".join([f"{metric}={v:0.3f}" for metric, v in sorted(metrics.items())]))
