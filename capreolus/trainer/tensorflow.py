--- conflicted
+++ resolved
@@ -287,11 +287,7 @@
 
                 # TODO: Add checks to make sure that the child dir is not empty
                 if prefix == required_prefix and sample_count >= required_sample_count:
-<<<<<<< HEAD
                     return "{0}/{1}".format(parent_dir.rstrip("/"), child_dir)
-=======
-                    return "{0}/{1}".format(parent_dir, child_dir)
->>>>>>> 4c45427f
 
             return None
 
@@ -305,12 +301,7 @@
 
         if self.config["usecache"] and cached_tf_record_dir is not None:
             filenames = tf.io.gfile.listdir(cached_tf_record_dir)
-<<<<<<< HEAD
             filenames = ["{0}/{1}".format(cached_tf_record_dir.rstrip("/"), name) for name in filenames]
-=======
-            filenames = ["{0}/{1}".format(cached_tf_record_dir, name) for name in filenames]
->>>>>>> 4c45427f
-
             return self.load_tf_train_records_from_file(reranker, filenames, self.config["batch"])
         else:
             tf_record_filenames = self.convert_to_tf_train_record(reranker, dataset)
