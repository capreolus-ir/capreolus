import hashlib
import os
import uuid
from collections import defaultdict
from copy import copy
from pathlib import Path

import tensorflow as tf
import tensorflow_ranking as tfr
import numpy as np
from tensorflow.python.keras import backend as K
from tqdm import tqdm

from capreolus.searcher import Searcher
from capreolus import ConfigOption, evaluator
from capreolus.trainer import Trainer
from capreolus.utils.loginit import get_logger
from capreolus.reranker.common import TFPairwiseHingeLoss, TFCategoricalCrossEntropyLoss, KerasPairModel, KerasTripletModel
from tensorflow.keras.mixed_precision import experimental as mixed_precision


logger = get_logger(__name__)

from tensorflow.python.client import device_lib


def get_available_gpus():
    local_device_protos = device_lib.list_local_devices()
    return [x.name for x in local_device_protos if x.device_type == "GPU"]


@Trainer.register
class TensorflowTrainer(Trainer):
    """
    Trains (optionally) on the TPU.
    Uses two optimizers with different learning rates - one for the BERT layers and another for the classifier layers.
    Configurable warmup and decay for bertlr.
    WARNING: The optimizers depend on specific layer names (see train()) - if your reranker does not have layers with
    'bert' in the name, the normal learning rate will be applied to it instead of the value supplied through the
    bertlr ConfigOption
    """

    module_name = "tensorflow"
    config_spec = [
        ConfigOption("batch", 32, "batch size"),
        ConfigOption("evalbatch", 0, "batch size at inference time (or 0 to use training batch size)"),
        ConfigOption("niters", 20, "number of iterations to train for"),
        ConfigOption("itersize", 512, "number of training instances in one iteration"),
        ConfigOption("bertlr", 2e-5, "learning rate for bert parameters"),
        ConfigOption("lr", 0.001, "learning rate"),
<<<<<<< HEAD
        ConfigOption("warmupsteps", 0),
=======
        ConfigOption("warmupiters", 0),
>>>>>>> fd98c943
        ConfigOption("loss", "pairwise_hinge_loss", "must be one of tfr.losses.RankingLossKey"),
        ConfigOption("fastforward", False),
        ConfigOption("validatefreq", 1),
        ConfigOption("boardname", "default"),
        ConfigOption("usecache", False),
        ConfigOption("tpuname", None),
        ConfigOption("tpuzone", None),
        ConfigOption("storage", None),
        ConfigOption("eager", False),
        ConfigOption("decay", 0.0, "learning rate decay"),
<<<<<<< HEAD
        ConfigOption("decaystep", 3),
=======
        ConfigOption("decayiters", 3),
>>>>>>> fd98c943
        ConfigOption("decaytype", None),
        ConfigOption("amp", False, "use automatic mixed precision"),
    ]
    config_keys_not_in_path = ["fastforward", "boardname", "usecache", "tpuname", "tpuzone", "storage"]

    def build(self):
        tf.random.set_seed(self.config["seed"])

        self.evalbatch = self.config["evalbatch"] if self.config["evalbatch"] > 0 else self.config["batch"]

        # Use TPU if available, otherwise resort to GPU/CPU
        try:
            self.tpu = tf.distribute.cluster_resolver.TPUClusterResolver(tpu=self.config["tpuname"], zone=self.config["tpuzone"])
        except ValueError:
            self.tpu = None
            logger.info("Could not find the tpu")

        # TPUStrategy for distributed training
        if self.tpu:
            logger.info("Utilizing TPUs")
            tf.config.experimental_connect_to_cluster(self.tpu)
            tf.tpu.experimental.initialize_tpu_system(self.tpu)
            self.strategy = tf.distribute.experimental.TPUStrategy(self.tpu)
        elif len(get_available_gpus()) > 1:
            self.strategy = tf.distribute.MirroredStrategy()
        else:  # default strategy that works on CPU and single GPU
            self.strategy = tf.distribute.get_strategy()

        self.amp = self.config["amp"]
        if self.amp:
            policy = mixed_precision.Policy("mixed_bfloat16" if self.tpu else "mixed_float16")
            mixed_precision.set_policy(policy)

        # Defining some props that we will later initialize
        self.validate()

    def validate(self):
        if self.tpu and any([self.config["storage"] is None, self.config["tpuname"] is None, self.config["tpuzone"] is None]):
            raise ValueError("storage, tpuname and tpuzone configs must be provided when training on TPU")
        if self.tpu and self.config["storage"] and not self.config["storage"].startswith("gs://"):
            raise ValueError("For TPU utilization, the storage config should start with 'gs://'")

    def train(self, reranker, train_dataset, train_output_path, dev_data, dev_output_path, qrels, metric, relevance_level=1):
        if self.tpu:
            # WARNING: not sure if pathlib is compatible with gs://
            train_output_path = Path(
                "{0}/{1}/{2}".format(
                    self.config["storage"], "train_output", hashlib.md5(str(train_output_path).encode("utf-8")).hexdigest()
                )
            )

        dev_best_weight_fn, weights_output_path, info_output_path, loss_fn, metric_fn = self.get_paths_for_early_stopping(
            train_output_path, dev_output_path
        )

        train_records = self.get_tf_train_records(reranker, train_dataset)
        dev_records = self.get_tf_dev_records(reranker, dev_data)
        dev_dist_dataset = self.strategy.experimental_distribute_dataset(dev_records)

        # Does not very much from https://www.tensorflow.org/tutorials/distribute/custom_training
        strategy_scope = self.strategy.scope()
        with strategy_scope:
            reranker.build_model()
            wrapped_model = self.get_wrapped_model(reranker.model)
            loss_object = self.get_loss(self.config["loss"])
            optimizer_1 = tf.keras.optimizers.Adam(learning_rate=self.config["lr"])
            optimizer_2 = tf.keras.optimizers.Adam(learning_rate=self.config["bertlr"])

            # "You should remove the use of the LossScaleOptimizer when TPUs are used."
            if self.amp and not self.tpu:
                optimizer_2 = mixed_precision.LossScaleOptimizer(optimizer_2, loss_scale="dynamic")

            def compute_loss(labels, predictions):
                per_example_loss = loss_object(labels, predictions)
                return tf.nn.compute_average_loss(per_example_loss, global_batch_size=self.config["batch"])

        def is_bert_variable(name):
            if "bert" in name:
                return True
            if "electra" in name:
                return True
            return False

        def train_step(inputs):
            data, labels = inputs

            with tf.GradientTape() as tape:
                train_predictions = wrapped_model(data, training=True)
                loss = compute_loss(labels, train_predictions)
                if self.amp and not self.tpu:
                    loss = optimizer_2.get_scaled_loss(loss)

            gradients = tape.gradient(loss, wrapped_model.trainable_variables)
            if self.amp and not self.tpu:
                optimizer_2.get_unscaled_gradients(gradients)

            bert_variables = [
                (gradients[i], variable)
                for i, variable in enumerate(wrapped_model.trainable_variables)
                if is_bert_variable(variable.name) and "classifier" not in variable.name
            ]
            classifier_vars = [
                (gradients[i], variable)
                for i, variable in enumerate(wrapped_model.trainable_variables)
                if "classifier" in variable.name
            ]
            other_vars = [
                (gradients[i], variable)
                for i, variable in enumerate(wrapped_model.trainable_variables)
                if not is_bert_variable(variable.name) and "classifier" not in variable.name
            ]

            assert len(bert_variables) + len(classifier_vars) + len(other_vars) == len(wrapped_model.trainable_variables)
            # TODO: Clean this up for general use
            # Making sure that we did not miss any variables
            optimizer_1.apply_gradients(classifier_vars)
            optimizer_2.apply_gradients(bert_variables)
            if other_vars:
                optimizer_1.apply_gradients(other_vars)

            return loss

        def test_step(inputs):
            data, labels = inputs
            predictions = wrapped_model.predict_step(data)

            return predictions

        @tf.function
        def distributed_train_step(dataset_inputs):
            per_replica_losses = self.strategy.run(train_step, args=(dataset_inputs,))

            return self.strategy.reduce(tf.distribute.ReduceOp.SUM, per_replica_losses, axis=None)

        @tf.function
        def distributed_test_step(dataset_inputs):
            return self.strategy.run(test_step, args=(dataset_inputs,))

        train_records = train_records.shuffle(100000)
        train_dist_dataset = self.strategy.experimental_distribute_dataset(train_records)

        initial_iter, metrics = (
            self.fastforward_training(wrapped_model, weights_output_path, loss_fn, metric_fn)
            if self.config["fastforward"]
            else (0, {})
        )
        dev_best_metric = metrics.get(metric, -np.inf)
        logger.info("starting training from iteration %s/%s", initial_iter + 1, self.config["niters"])
        logger.info(f"Best metric loaded: {metric}={dev_best_metric}")

        cur_step = initial_iter * self.n_batch_per_iter
        initial_lr = self.change_lr(step=cur_step, lr=self.config["bertlr"])
        K.set_value(optimizer_2.lr, K.get_value(initial_lr))
        train_loss = self.load_loss_file(loss_fn) if initial_iter > 0 else []
        if 0 < initial_iter < self.config["niters"]:
            self.exhaust_used_train_data(train_dist_dataset, n_batch_to_exhaust=initial_iter * self.n_batch_per_iter)

        niter = initial_iter
        total_loss = 0
        trec_preds = {}
        iter_bar = tqdm(desc="Training iteration", total=self.n_batch_per_iter)
        # Goes through the dataset ONCE (i.e niters * itersize).
        # However, the dataset may already contain multiple instances of the same sample,
        # depending upon what Sampler was used.
        # If you want multiple epochs, achieve it by tweaking the niters and itersize values.
        for x in train_dist_dataset:
            total_loss += distributed_train_step(x)
            cur_step += 1
            iter_bar.update(1)

            # Do warmup and decay
            new_lr = self.change_lr(step=cur_step, lr=self.config["bertlr"])
            K.set_value(optimizer_2.lr, K.get_value(new_lr))

            if cur_step % self.n_batch_per_iter == 0:
                niter += 1

                iter_bar.close()
                iter_bar = tqdm(total=self.n_batch_per_iter)
                train_loss.append(total_loss / self.n_batch_per_iter)
                logger.info("iter={} loss = {}".format(niter, train_loss[-1]))
                self.write_to_loss_file(loss_fn, train_loss)
                total_loss = 0

                if self.config["fastforward"]:
                    wrapped_model.save_weights(f"{weights_output_path}/{niter}")

                if niter % self.config["validatefreq"] == 0:
                    dev_predictions = []
                    for x in tqdm(dev_dist_dataset, desc="validation"):
                        pred_batch = (
                            distributed_test_step(x).values
                            if self.strategy.num_replicas_in_sync > 1
                            else [distributed_test_step(x)]
                        )
                        for p in pred_batch:
                            dev_predictions.extend(p)

                    trec_preds = self.get_preds_in_trec_format(dev_predictions, dev_data)
                    metrics = evaluator.eval_runs(trec_preds, dict(qrels), evaluator.DEFAULT_METRICS, relevance_level)
                    logger.info("dev metrics: %s", " ".join([f"{metric}={v:0.3f}" for metric, v in sorted(metrics.items())]))
                    if metrics[metric] > dev_best_metric:
                        dev_best_metric = metrics[metric]
                        logger.info("new best dev metric: %0.4f", dev_best_metric)

                        self.write_to_metric_file(metric_fn, metrics)
                        wrapped_model.save_weights(dev_best_weight_fn)
                        Searcher.write_trec_run(trec_preds, outfn=(dev_output_path / "best").as_posix())

            if cur_step >= self.config["niters"] * self.n_batch_per_iter:
                break

        return trec_preds

    def predict(self, reranker, pred_data, pred_fn):
        pred_records = self.get_tf_dev_records(reranker, pred_data)
        pred_dist_dataset = self.strategy.experimental_distribute_dataset(pred_records)

        strategy_scope = self.strategy.scope()

        with strategy_scope:
            wrapped_model = self.get_wrapped_model(reranker.model)

        def test_step(inputs):
            data, labels = inputs
            predictions = wrapped_model.predict_step(data)

            return predictions

        @tf.function
        def distributed_test_step(dataset_inputs):
            return self.strategy.run(test_step, args=(dataset_inputs,))

        predictions = []
        for x in tqdm(pred_dist_dataset, desc="validation"):
            pred_batch = distributed_test_step(x).values if self.strategy.num_replicas_in_sync > 1 else [distributed_test_step(x)]
            for p in pred_batch:
                predictions.extend(p)

        trec_preds = self.get_preds_in_trec_format(predictions, pred_data)
        os.makedirs(os.path.dirname(pred_fn), exist_ok=True)
        Searcher.write_trec_run(trec_preds, pred_fn)

        return trec_preds

    def form_tf_record_cache_path(self, dataset):
        """
        Get the path to the directory where tf records are written to.
        If using TPUs, this will be a gcs path.
        """
        total_samples = self.config["niters"] * self.config["itersize"]
        if self.tpu:
            return "{0}/capreolus_tfrecords/{1}_{2}".format(self.config["storage"], dataset.get_hash(), total_samples)
        else:
            base_path = self.get_cache_path()
            return "{0}/{1}_{2}".format(base_path, dataset.get_hash(), total_samples)

    def find_cached_tf_records(self, dataset, required_sample_count):
        """
        Looks for a tf record for the passed dataset that has at least the specified number of samples
        """
        parent_dir = (
            "{0}/capreolus_tfrecords/".format(self.config["storage"]) if self.tpu else "{0}".format(self.get_cache_path())
        )
        if not tf.io.gfile.exists(parent_dir):
            return None
        else:
            child_dirs = tf.io.gfile.listdir(parent_dir)
            required_prefix = dataset.get_hash()

            for child_dir in child_dirs:
                child_dir_ending = child_dir.split("_")[-1][-1]
                # The child dir will end with '/' if it's on gcloud, but not on local disk.
                if child_dir_ending == "/":
                    sample_count = int(child_dir.split("_")[-1][:-1])
                else:
                    sample_count = int(child_dir.split("_")[-1])

                prefix = "_".join(child_dir.split("_")[:-1])

                # TODO: Add checks to make sure that the child dir is not empty
                if prefix == required_prefix and sample_count >= required_sample_count:
                    return "{0}/{1}".format(parent_dir.rstrip("/"), child_dir)

            return None

    def get_tf_train_records(self, reranker, dataset):
        """
        1. Returns tf records from cache (disk) if applicable
        2. Else, converts the dataset into tf records, writes them to disk, and returns them
        """
        required_samples = self.config["niters"] * self.config["itersize"]
        cached_tf_record_dir = self.find_cached_tf_records(dataset, required_samples)

        if self.config["usecache"] and cached_tf_record_dir is not None:
            filenames = tf.io.gfile.listdir(cached_tf_record_dir)
            filenames = ["{0}/{1}".format(cached_tf_record_dir.rstrip("/"), name) for name in filenames]
        else:
            filenames = self.convert_to_tf_train_record(reranker, dataset)
        return self.load_tf_train_records_from_file(reranker, filenames, self.config["batch"])

    def load_tf_train_records_from_file(self, reranker, filenames, batch_size):
        raw_dataset = tf.data.TFRecordDataset(filenames)
        tf_records_dataset = raw_dataset.batch(batch_size, drop_remainder=True).map(
            reranker.extractor.parse_tf_train_example, num_parallel_calls=tf.data.experimental.AUTOTUNE
        )

        return tf_records_dataset

    def convert_to_tf_train_record(self, reranker, dataset):
        """
        Tensorflow works better if the input data is fed in as tfrecords
        Takes in a dataset,  iterates through it, and creates multiple tf records from it.
        Creates exactly niters * itersize samples.
        The exact structure of the tfrecords is defined by reranker.extractor. For example, see BertPassage.get_tf_train_feature()
        params:
        reranker - A capreolus.reranker.Reranker instance
        dataset - A capreolus.sampler.Sampler instance
        """
        dir_name = self.form_tf_record_cache_path(dataset)

        tf_features = []
        tf_record_filenames = []
        required_sample_count = self.config["niters"] * self.config["itersize"]
        sample_count = 0

        iter_bar = tqdm(total=required_sample_count)
        for sample in dataset:
            tf_features.extend(reranker.extractor.create_tf_train_feature(sample))
            if len(tf_features) > 20000:
                tf_record_filenames.append(self.write_tf_record_to_file(dir_name, tf_features))
                tf_features = []

            iter_bar.update(1)
            sample_count += 1
            if sample_count >= required_sample_count:
                break

        iter_bar.close()
        assert sample_count == required_sample_count, "dataset generator ran out before generating enough samples"
        if len(tf_features):
            tf_record_filenames.append(self.write_tf_record_to_file(dir_name, tf_features))

        return tf_record_filenames

    def get_tf_dev_records(self, reranker, dataset):
        """
        1. Returns tf records from cache (disk) if applicable
        2. Else, converts the dataset into tf records, writes them to disk, and returns them
        """
        cached_tf_record_dir = self.form_tf_record_cache_path(dataset)
        if self.config["usecache"] and tf.io.gfile.exists(cached_tf_record_dir):
            filenames = sorted(tf.io.gfile.listdir(cached_tf_record_dir), key=lambda x: int(x.replace(".tfrecord", "")))
            filenames = ["{0}/{1}".format(cached_tf_record_dir, name) for name in filenames]
        else:
            filenames = self.convert_to_tf_dev_record(reranker, dataset)
        return self.load_tf_dev_records_from_file(reranker, filenames, self.evalbatch)

    def load_tf_dev_records_from_file(self, reranker, filenames, batch_size):
        raw_dataset = tf.data.TFRecordDataset(filenames)
        tf_records_dataset = raw_dataset.batch(batch_size, drop_remainder=True).map(
            reranker.extractor.parse_tf_dev_example, num_parallel_calls=tf.data.experimental.AUTOTUNE
        )
        return tf_records_dataset

    def convert_to_tf_dev_record(self, reranker, dataset):
        evalbatch = self.evalbatch
        dir_name = self.form_tf_record_cache_path(dataset)
        tf_features = []
        tf_record_filenames = []

        tf_file_id = 0
        element_to_copy = None
        for sample in dataset:
            tf_features.extend(reranker.extractor.create_tf_dev_feature(sample))
            if element_to_copy is None:
                element_to_copy = tf_features[0]
            if len(tf_features) > 20000:
                tf_record_filenames.append(self.write_tf_record_to_file(dir_name, tf_features, file_name=str(tf_file_id)))
                tf_features = []
                tf_file_id += 1

        # TPU's require drop_remainder = True. But we cannot drop things from validation dataset
        # As a workaroud, we pad the dataset with the last sample until it reaches the batch size.
        for i in range(evalbatch):
            tf_features.append(copy(element_to_copy))
        tf_record_filenames.append(self.write_tf_record_to_file(dir_name, tf_features, file_name=str(tf_file_id)))
        return tf_record_filenames

    def write_tf_record_to_file(self, dir_name, tf_features, file_name=None):
        """
        Actually write the tf record to file. The destination can also be a gcs bucket.
        TODO: Use generators to optimize memory usage
        """
        file_name = str(uuid.uuid4()) if not file_name else file_name
        filename = "{0}/{1}.tfrecord".format(dir_name, file_name)
        examples = [tf.train.Example(features=tf.train.Features(feature=feature)) for feature in tf_features]
        if not os.path.isdir(dir_name):
            os.makedirs(dir_name, exist_ok=True)

        examples = [example.SerializeToString() for example in examples]
        with tf.io.TFRecordWriter(filename) as writer:
            for example in examples:
                writer.write(example)

        logger.info("Wrote tf record file: {}".format(filename))

        return str(filename)

    @staticmethod
    def get_preds_in_trec_format(predictions, dev_data):
        """
        Takes in a list of predictions and returns a dict that can be fed into pytrec_eval
        As a side effect, also writes the predictions into a file in the trec format
        """
        logger.debug("There are {} predictions".format(len(predictions)))
        pred_dict = defaultdict(lambda: dict())

        for i, (qid, docid) in enumerate(dev_data.get_qid_docid_pairs()):
            # Pytrec_eval has problems with high precision floats
            pred_dict[qid][docid] = predictions[i].numpy().astype(np.float16).item()

        return dict(pred_dict)

    def get_loss(self, loss_name):
        try:
            if loss_name == "pairwise_hinge_loss":
                loss = TFPairwiseHingeLoss(reduction=tf.keras.losses.Reduction.NONE)
            elif loss_name == "crossentropy":
                loss = TFCategoricalCrossEntropyLoss(from_logits=True, reduction=tf.keras.losses.Reduction.NONE)
            else:
                loss = tfr.keras.losses.get(loss_name)
        except ValueError:
            loss = tf.keras.losses.get(loss_name)

        return loss

    def get_wrapped_model(self, model):
        """
        We need a wrapped model because the logic changes slightly depending on whether the input is pointwise or pairwise:
        1. In case of pointwise input, there's no "negative document" - so in this case we just have to execute the model's call() method
        2. In case of pairwise input, we need to execute the model's call() method twice (one for positive doc and then again for negative doc), and then
        stack the results together before passing to a pairwise loss function.

        The alternative was to let the user manually configure everything, for example:
        `loss=crossentropy reranker.trainer.input=pairwise ...` - we already have too many ConfigOptions :shrug:
        """
        if self.config["loss"] == "crossentropy":
            return KerasPairModel(model)

        return KerasTripletModel(model)

    def fastforward_training(self, model, weights_path, loss_fn, best_metric_fn):
        """Skip to the last training iteration whose weights were saved.

        If saved model and optimizer weights are available, this method will load those weights into model
        and optimizer, and then return the next iteration to be run. For example, if weights are available for
        iterations 0-10 (11 zero-indexed iterations), the weights from iteration index 10 will be loaded, and
        this method will return 11.

        If an error or inconsistency is encountered when checking for weights, this method returns 0.

        This method checks several files to determine if weights "are available". First, loss_fn is read to
        determine the last recorded iteration. (If a path is missing or loss_fn is malformed, 0 is returned.)
        Second, the weights from the last recorded iteration in loss_fn are loaded into the model and optimizer.
        If this is successful, the method returns `1 + last recorded iteration`. If not, it returns 0.
        (We consider loss_fn because it is written at the end of every training iteration.)

        Args:
           model (Reranker): a PyTorch Reranker whose state should be loaded
           weights_path (Path): directory containing model and optimizer weights
           loss_fn (Path): file containing loss history

        Returns:
            int: the next training iteration after fastforwarding. If successful, this is > 0.
                 If no weights are available or they cannot be loaded, 0 is returned.

        """
        default_return_values = (0, {})
        if not (weights_path.exists() and loss_fn.exists()):
            return default_return_values

        try:
            loss = self.load_loss_file(loss_fn)
            metrics = self.load_metric(best_metric_fn)
        except IOError:
            return default_return_values

        last_loss_iteration = len(loss) - 1
        weights_fn = weights_path / f"{last_loss_iteration}"

        try:
            model.load_weights(weights_fn)
            return last_loss_iteration + 1, metrics
        except:  # lgtm [py/catch-base-exception]
            logger.info("attempted to load weights from %s but failed, starting at iteration 0", weights_fn)
            return default_return_values

    def load_best_model(self, reranker, train_output_path):
        # TODO: Do the train_output_path modification at one place?
        if self.tpu:
            train_output_path = "{0}/{1}/{2}".format(
                self.config["storage"], "train_output", hashlib.md5(str(train_output_path).encode("utf-8")).hexdigest()
            )

        reranker.build_model()
        # Because the saved weights are that of a wrapped model.
        wrapped_model = self.get_wrapped_model(reranker.model)
        wrapped_model.load_weights("{0}/dev.best".format(train_output_path))

        return wrapped_model.model<|MERGE_RESOLUTION|>--- conflicted
+++ resolved
@@ -48,11 +48,7 @@
         ConfigOption("itersize", 512, "number of training instances in one iteration"),
         ConfigOption("bertlr", 2e-5, "learning rate for bert parameters"),
         ConfigOption("lr", 0.001, "learning rate"),
-<<<<<<< HEAD
-        ConfigOption("warmupsteps", 0),
-=======
         ConfigOption("warmupiters", 0),
->>>>>>> fd98c943
         ConfigOption("loss", "pairwise_hinge_loss", "must be one of tfr.losses.RankingLossKey"),
         ConfigOption("fastforward", False),
         ConfigOption("validatefreq", 1),
@@ -63,11 +59,7 @@
         ConfigOption("storage", None),
         ConfigOption("eager", False),
         ConfigOption("decay", 0.0, "learning rate decay"),
-<<<<<<< HEAD
-        ConfigOption("decaystep", 3),
-=======
         ConfigOption("decayiters", 3),
->>>>>>> fd98c943
         ConfigOption("decaytype", None),
         ConfigOption("amp", False, "use automatic mixed precision"),
     ]
