--- conflicted
+++ resolved
@@ -12,7 +12,7 @@
 from tqdm import tqdm
 
 from capreolus.searcher import Searcher
-from capreolus import ConfigOption
+from capreolus import ConfigOption, evaluator
 from capreolus.trainer import Trainer
 from capreolus.utils.loginit import get_logger
 from capreolus.reranker.common import TFPairwiseHingeLoss, TFCategoricalCrossEntropyLoss, KerasPairModel, KerasTripletModel
@@ -43,11 +43,7 @@
     module_name = "tensorflow"
     config_spec = [
         ConfigOption("batch", 32, "batch size"),
-<<<<<<< HEAD
-        ConfigOption("evalbatch", 256, "batch size on evaluation"),
-=======
         ConfigOption("evalbatch", 0, "batch size at inference time (or 0 to use training batch size)"),
->>>>>>> c901cb25
         ConfigOption("niters", 20, "number of iterations to train for"),
         ConfigOption("itersize", 512, "number of training instances in one iteration"),
         ConfigOption("bertlr", 2e-5, "learning rate for bert parameters"),
@@ -65,18 +61,9 @@
         ConfigOption("decay", 0.0, "learning rate decay"),
         ConfigOption("decayiters", 3),
         ConfigOption("decaytype", None),
-<<<<<<< HEAD
-        ConfigOption("endlr", 0, "Learning rate at the end of decay, used for linear decay"),
-        ConfigOption(
-            "earlystop",
-            True,
-            "If False, will save checkpoint each `validatefreq` steps, otherwise will only save the best performanced checkpoint",
-        ),
-=======
         ConfigOption("amp", False, "use automatic mixed precision"),
->>>>>>> c901cb25
     ]
-    config_keys_not_in_path = ["fastforward", "boardname", "usecache", "tpuname", "tpuzone", "storage", "earlystop"]
+    config_keys_not_in_path = ["fastforward", "boardname", "usecache", "tpuname", "tpuzone", "storage"]
 
     def build(self):
         tf.random.set_seed(self.config["seed"])
@@ -115,7 +102,7 @@
         if self.tpu and self.config["storage"] and not self.config["storage"].startswith("gs://"):
             raise ValueError("For TPU utilization, the storage config should start with 'gs://'")
 
-    def train(self, reranker, train_dataset, train_output_path, dev_data, dev_output_path, metric, evaluate_fn):
+    def train(self, reranker, train_dataset, train_output_path, dev_data, dev_output_path, qrels, metric, relevance_level=1):
         if self.tpu:
             # WARNING: not sure if pathlib is compatible with gs://
             train_output_path = Path(
@@ -169,6 +156,8 @@
             if self.amp and not self.tpu:
                 optimizer_2.get_unscaled_gradients(gradients)
 
+            # TODO: Expose the layer names to lookout for as a ConfigOption?
+            # TODO: Crystina mentioned that hugging face models have 'bert' in all the layers (including classifiers). Handle this case
             bert_variables = [
                 (gradients[i], variable)
                 for i, variable in enumerate(wrapped_model.trainable_variables)
@@ -211,6 +200,14 @@
         def distributed_test_step(dataset_inputs):
             return self.strategy.run(test_step, args=(dataset_inputs,))
 
+        best_metric = -np.inf
+        epoch = 0
+        num_batches = 0
+        total_loss = 0
+        iter_bar = tqdm(total=self.config["itersize"])
+
+        initial_lr = self.change_lr(epoch, self.config["bertlr"])
+        K.set_value(optimizer_2.lr, K.get_value(initial_lr))
         train_records = train_records.shuffle(100000)
         train_dist_dataset = self.strategy.experimental_distribute_dataset(train_records)
 
@@ -244,25 +241,6 @@
             iter_bar.update(1)
 
             # Do warmup and decay
-<<<<<<< HEAD
-            new_lr = self.change_lr(global_steps=num_batches, lr=self.config["bertlr"])
-            K.set_value(optimizer_2.lr, K.get_value(new_lr))
-
-            if num_batches % self.config["itersize"] == 0:
-                epoch += 1
-                iter_bar.close()
-                logger.info("train_loss for epoch {} is {}".format(epoch, train_loss))
-                train_loss = 0
-                total_loss = 0
-
-                if epoch % self.config["validatefreq"] == 0:
-                    if not self.config["earlystop"]:
-                        # save the ckpt ahead so don't need to wait for the evaluation to finish to use the ckpt
-                        # (eval on large dataset like MS MARCO takes > 1 days)
-                        wrapped_model.save_weights("{0}/dev.best".format(train_output_path))
-                        logger.info(f"Saved the ckpt at {epoch} step to directory {train_output_path}")
-
-=======
             new_lr = self.change_lr(step=cur_step, lr=self.config["bertlr"])
             K.set_value(optimizer_2.lr, K.get_value(new_lr))
 
@@ -280,7 +258,6 @@
                     wrapped_model.save_weights(f"{weights_output_path}/{niter}")
 
                 if niter % self.config["validatefreq"] == 0:
->>>>>>> c901cb25
                     dev_predictions = []
                     for x in tqdm(dev_dist_dataset, desc="validation"):
                         pred_batch = (
@@ -291,7 +268,8 @@
                         for p in pred_batch:
                             dev_predictions.extend(p)
 
-                    metrics = evaluate_fn(self.get_preds_in_trec_format(dev_predictions, dev_data))
+                    trec_preds = self.get_preds_in_trec_format(dev_predictions, dev_data)
+                    metrics = evaluator.eval_runs(trec_preds, dict(qrels), evaluator.DEFAULT_METRICS, relevance_level)
                     logger.info("dev metrics: %s", " ".join([f"{metric}={v:0.3f}" for metric, v in sorted(metrics.items())]))
                     if metrics[metric] > dev_best_metric:
                         dev_best_metric = metrics[metric]
@@ -301,13 +279,7 @@
                         wrapped_model.save_weights(dev_best_weight_fn)
                         Searcher.write_trec_run(trec_preds, outfn=(dev_output_path / "best").as_posix())
 
-<<<<<<< HEAD
-                iter_bar = tqdm(total=self.config["itersize"])
-
-            if num_batches >= self.config["niters"] * self.config["itersize"]:
-=======
             if cur_step >= self.config["niters"] * self.n_batch_per_iter:
->>>>>>> c901cb25
                 break
 
         return trec_preds
@@ -452,24 +424,16 @@
         if self.config["usecache"] and tf.io.gfile.exists(cached_tf_record_dir):
             filenames = sorted(tf.io.gfile.listdir(cached_tf_record_dir), key=lambda x: int(x.replace(".tfrecord", "")))
             filenames = ["{0}/{1}".format(cached_tf_record_dir, name) for name in filenames]
-<<<<<<< HEAD
-
-            return self.load_tf_dev_records_from_file(reranker, filenames, self.config["evalbatch"])
-        else:
-            tf_record_filenames = self.convert_to_tf_dev_record(reranker, dataset)
-            # TODO use actual batch size here. see issue #52
-            return self.load_tf_dev_records_from_file(reranker, tf_record_filenames, self.config["evalbatch"])
-=======
         else:
             filenames = self.convert_to_tf_dev_record(reranker, dataset)
         return self.load_tf_dev_records_from_file(reranker, filenames, self.evalbatch)
->>>>>>> c901cb25
 
     def load_tf_dev_records_from_file(self, reranker, filenames, batch_size):
         raw_dataset = tf.data.TFRecordDataset(filenames)
         tf_records_dataset = raw_dataset.batch(batch_size, drop_remainder=True).map(
             reranker.extractor.parse_tf_dev_example, num_parallel_calls=tf.data.experimental.AUTOTUNE
         )
+
         return tf_records_dataset
 
     def convert_to_tf_dev_record(self, reranker, dataset):
@@ -479,10 +443,7 @@
         tf_record_filenames = []
 
         tf_file_id = 0
-<<<<<<< HEAD
-=======
         element_to_copy = None
->>>>>>> c901cb25
         for sample in dataset:
             tf_features.extend(reranker.extractor.create_tf_dev_feature(sample))
             if element_to_copy is None:
@@ -494,17 +455,9 @@
 
         # TPU's require drop_remainder = True. But we cannot drop things from validation dataset
         # As a workaroud, we pad the dataset with the last sample until it reaches the batch size.
-<<<<<<< HEAD
-        if len(tf_features) > 0:
-            element_to_copy = tf_features[-1]
-            for i in range(self.config["evalbatch"]):
-                tf_features.append(copy(element_to_copy))
-            tf_record_filenames.append(self.write_tf_record_to_file(dir_name, tf_features, file_name=str(tf_file_id)))
-=======
         for i in range(evalbatch):
             tf_features.append(copy(element_to_copy))
         tf_record_filenames.append(self.write_tf_record_to_file(dir_name, tf_features, file_name=str(tf_file_id)))
->>>>>>> c901cb25
         return tf_record_filenames
 
     def write_tf_record_to_file(self, dir_name, tf_features, file_name=None):
@@ -541,22 +494,6 @@
             pred_dict[qid][docid] = predictions[i].numpy().astype(np.float16).item()
 
         return dict(pred_dict)
-
-    def change_lr(self, global_steps, lr):
-        """
-        Apply warm up or decay depending on the current epoch
-        """
-        warmup_steps = self.config["warmupsteps"]
-        if warmup_steps and global_steps <= warmup_steps:
-            return min(lr * ((global_steps + 1) / warmup_steps), lr)
-        elif self.config["decaytype"] == "exponential":
-            return lr * self.config["decay"] ** ((global_steps - warmup_steps) / self.config["decaystep"])
-        elif self.config["decaytype"] == "linear":
-            # return lr * (1 / (1 + self.config["decay"] * epoch))
-            end_lr = self.config["endlr"]
-            return end_lr + (lr - end_lr) * (1 - global_steps / self.config["decaystep"])
-
-        return lr
 
     def get_loss(self, loss_name):
         try:
