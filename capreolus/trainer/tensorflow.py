import hashlib
import os
import uuid
from collections import defaultdict
from copy import copy
import tensorflow as tf
from tensorflow.python.keras import backend as K
import tensorflow_ranking as tfr
import numpy as np
from profane import ConfigOption
from tqdm import tqdm

from capreolus.searcher import Searcher
from capreolus import evaluator
from capreolus.trainer import Trainer
from capreolus.utils.loginit import get_logger
from capreolus.reranker.common import TFPairwiseHingeLoss, TFCategoricalCrossEntropyLoss, KerasPairModel, KerasTripletModel

logger = get_logger(__name__)


@Trainer.register
class TensorflowTrainer(Trainer):
    """
    Trains (optionally) on the TPU.
    Uses two optimizers with different learning rates - one for the BERT layers and another for the classifier layers.
    Configurable warmup and decay for bertlr.
    WARNING: The optimizers depend on specific layer names (see train()) - if your reranker does not have layers with
    'bert' in the name, the normal learning rate will be applied to it instead of the value supplied through the
    bertlr ConfigOption
    """

    module_name = "tensorflow"
    config_spec = [
        ConfigOption("batch", 32, "batch size"),
        ConfigOption("niters", 20, "number of iterations to train for"),
        ConfigOption("itersize", 512, "number of training instances in one iteration"),
        # ConfigOption("gradacc", 1, "number of batches to accumulate over before updating weights"),
        ConfigOption("bertlr", 2e-5, "learning rate for bert parameters"),
        ConfigOption("lr", 0.001, "learning rate"),
        ConfigOption("decay", 0.0, "learning rate decay"),
        ConfigOption("warmupsteps", 0),
        ConfigOption("loss", "pairwise_hinge_loss", "must be one of tfr.losses.RankingLossKey"),
        ConfigOption("validatefreq", 1),
        ConfigOption("boardname", "default"),
        ConfigOption("usecache", False),
        ConfigOption("tpuname", None),
        ConfigOption("tpuzone", None),
        ConfigOption("storage", None),
        ConfigOption("eager", False),
        ConfigOption("decaystep", 3),
        ConfigOption("decay", 0.96),
        ConfigOption("decaytype", None),
    ]
    config_keys_not_in_path = ["fastforward", "boardname", "usecache", "tpuname", "tpuzone", "storage"]

    def build(self):
        tf.random.set_seed(self.config["seed"])

        # Use TPU if available, otherwise resort to GPU/CPU
        try:
            self.tpu = tf.distribute.cluster_resolver.TPUClusterResolver(tpu=self.config["tpuname"], zone=self.config["tpuzone"])
        except ValueError:
            self.tpu = None
            logger.info("Could not find the tpu")

        # TPUStrategy for distributed training
        if self.tpu:
            logger.info("Utilizing TPUs")
            tf.config.experimental_connect_to_cluster(self.tpu)
            tf.tpu.experimental.initialize_tpu_system(self.tpu)
            self.strategy = tf.distribute.experimental.TPUStrategy(self.tpu)
        else:  # default strategy that works on CPU and single GPU
            self.strategy = tf.distribute.get_strategy()

        # Defining some props that we will later initialize
        self.validate()

    def validate(self):
        if self.tpu and any([self.config["storage"] is None, self.config["tpuname"] is None, self.config["tpuzone"] is None]):
            raise ValueError("storage, tpuname and tpuzone configs must be provided when training on TPU")
        if self.tpu and self.config["storage"] and not self.config["storage"].startswith("gs://"):
            raise ValueError("For TPU utilization, the storage config should start with 'gs://'")

    def train(self, reranker, train_dataset, train_output_path, dev_data, dev_output_path, qrels, metric, relevance_level=1):
        if self.tpu:
            train_output_path = "{0}/{1}/{2}".format(
                self.config["storage"], "train_output", hashlib.md5(str(train_output_path).encode("utf-8")).hexdigest()
            )

        os.makedirs(dev_output_path, exist_ok=True)

        train_records = self.get_tf_train_records(reranker, train_dataset)
        dev_records = self.get_tf_dev_records(reranker, dev_data)
        dev_dist_dataset = self.strategy.experimental_distribute_dataset(dev_records)

        # Does not very much from https://www.tensorflow.org/tutorials/distribute/custom_training
        strategy_scope = self.strategy.scope()
        with strategy_scope:
            reranker.build_model()
            wrapped_model = self.get_wrapped_model(reranker.model)
            loss_object = self.get_loss(self.config["loss"])
            optimizer_1 = tf.keras.optimizers.Adam(learning_rate=self.config["lr"])
            optimizer_2 = tf.keras.optimizers.Adam(learning_rate=self.config["bertlr"])

            def compute_loss(labels, predictions):
                per_example_loss = loss_object(labels, predictions)
                return tf.nn.compute_average_loss(per_example_loss, global_batch_size=self.config["batch"])

        def train_step(inputs):
            data, labels = inputs

            with tf.GradientTape() as tape:
                train_predictions = wrapped_model(data, training=True)
                loss = compute_loss(labels, train_predictions)

            gradients = tape.gradient(loss, wrapped_model.trainable_variables)

            # TODO: Expose the layer names to lookout for as a ConfigOption?
            # TODO: Crystina mentioned that hugging face models have 'bert' in all the layers (including classifiers). Handle this case
            bert_variables = [
                (gradients[i], variable)
                for i, variable in enumerate(wrapped_model.trainable_variables)
                if "bert" in variable.name and "classifier" not in variable.name
            ]
            classifier_vars = [
                (gradients[i], variable)
                for i, variable in enumerate(wrapped_model.trainable_variables)
                if "classifier" in variable.name
            ]
            other_vars = [
                (gradients[i], variable)
                for i, variable in enumerate(wrapped_model.trainable_variables)
                if "bert" not in variable.name and "classifier" not in variable.name
            ]

            assert len(bert_variables) + len(classifier_vars) + len(other_vars) == len(wrapped_model.trainable_variables)
            # TODO: Clean this up for general use
            # Making sure that we did not miss any variables
            optimizer_1.apply_gradients(classifier_vars)
            optimizer_2.apply_gradients(bert_variables)
            if other_vars:
                optimizer_1.apply_gradients(other_vars)

            return loss

        def test_step(inputs):
            data, labels = inputs
            predictions = wrapped_model.predict_step(data)

            return predictions

        @tf.function
        def distributed_train_step(dataset_inputs):
            per_replica_losses = self.strategy.run(train_step, args=(dataset_inputs,))

            return self.strategy.reduce(tf.distribute.ReduceOp.SUM, per_replica_losses, axis=None)

        @tf.function
        def distributed_test_step(dataset_inputs):
            return self.strategy.run(test_step, args=(dataset_inputs,))

        best_metric = -np.inf
        epoch = 0
        num_batches = 0
        total_loss = 0
        iter_bar = tqdm(total=self.config["itersize"])

        initial_lr = self.change_lr(epoch, self.config["bertlr"])
        K.set_value(optimizer_2.lr, K.get_value(initial_lr))
        train_records = train_records.shuffle(100000)
        train_dist_dataset = self.strategy.experimental_distribute_dataset(train_records)

        # Goes through the dataset ONCE (i.e niters * itersize * batch samples). However, the dataset may already contain multiple instances of the same sample,
        # depending upon what Sampler was used. If you want multiple epochs, achieve it by tweaking the niters and
        # itersize values.
        for x in train_dist_dataset:
            total_loss += distributed_train_step(x)
            train_loss = total_loss / num_batches
            num_batches += 1
            iter_bar.update(1)

            if num_batches % self.config["itersize"] == 0:
                epoch += 1

                # Do warmup and decay
                new_lr = self.change_lr(epoch, self.config["bertlr"])
                K.set_value(optimizer_2.lr, K.get_value(new_lr))

                iter_bar.close()
                iter_bar = tqdm(total=self.config["itersize"])
                logger.info("train_loss for epoch {} is {}".format(epoch, train_loss))
                train_loss = 0
                total_loss = 0

                if epoch % self.config["validatefreq"] == 0:
                    dev_predictions = []
                    for x in tqdm(dev_dist_dataset, desc="validation"):
                        pred_batch = (
                            distributed_test_step(x).values
                            if self.strategy.num_replicas_in_sync > 1
                            else [distributed_test_step(x)]
                        )
                        for p in pred_batch:
                            dev_predictions.extend(p)

                    trec_preds = self.get_preds_in_trec_format(dev_predictions, dev_data)
                    metrics = evaluator.eval_runs(trec_preds, dict(qrels), evaluator.DEFAULT_METRICS, relevance_level)
                    logger.info("dev metrics: %s", " ".join([f"{metric}={v:0.3f}" for metric, v in sorted(metrics.items())]))
                    if metrics[metric] > best_metric:
                        logger.info("Writing checkpoint")
                        best_metric = metrics[metric]
                        wrapped_model.save_weights("{0}/dev.best".format(train_output_path))

            if num_batches >= self.config["niters"] * self.config["itersize"]:
                break

    def predict(self, reranker, pred_data, pred_fn):
        pred_records = self.get_tf_dev_records(reranker, pred_data)
        pred_dist_dataset = self.strategy.experimental_distribute_dataset(pred_records)

        strategy_scope = self.strategy.scope()

        with strategy_scope:
            wrapped_model = self.get_wrapped_model(reranker.model)

        def test_step(inputs):
            data, labels = inputs
            predictions = wrapped_model.predict_step(data)

            return predictions

        @tf.function
        def distributed_test_step(dataset_inputs):
            return self.strategy.run(test_step, args=(dataset_inputs,))

        predictions = []
        for x in pred_dist_dataset:
<<<<<<< HEAD
            pred_batch = distributed_test_step(x).values if self.strategy.num_replicas_in_sync > 1 else [distributed_test_step(x)]
=======
            pred_batch = distributed_test_step(x).values
>>>>>>> b1f9fb7f
            for p in pred_batch:
                predictions.extend(p)

        trec_preds = self.get_preds_in_trec_format(predictions, pred_data)
        os.makedirs(os.path.dirname(pred_fn), exist_ok=True)
        Searcher.write_trec_run(trec_preds, pred_fn)

        return trec_preds

    def form_tf_record_cache_path(self, dataset):
        """
        Get the path to the directory where tf records are written to.
        If using TPUs, this will be a gcs path.
        """
        total_samples = self.config["niters"] * self.config["itersize"] * self.config["batch"]
        if self.tpu:
            return "{0}/capreolus_tfrecords/{1}_{2}".format(self.config["storage"], dataset.get_hash(), total_samples)
        else:
            base_path = self.get_cache_path()
            return "{0}/{1}_{2}".format(base_path, dataset.get_hash(), total_samples)

    def find_cached_tf_records(self, dataset, required_sample_count):
        """
        Looks for a tf record for the passed dataset that has at least the specified number of samples
        """
        parent_dir = (
            "{0}/capreolus_tfrecords/".format(self.config["storage"]) if self.tpu else "{0}".format(self.get_cache_path())
        )
        if not tf.io.gfile.exists(parent_dir):
            return None
        else:
            child_dirs = tf.io.gfile.listdir(parent_dir)
            required_prefix = dataset.get_hash()

            for child_dir in child_dirs:
                child_dir_ending = child_dir.split("_")[-1][-1]
                # The child dir will end with '/' if it's on gcloud, but not on local disk.
                if child_dir_ending == "/":
                    sample_count = int(child_dir.split("_")[-1][:-1])
                else:
                    sample_count = int(child_dir.split("_")[-1])

                prefix = "_".join(child_dir.split("_")[:-1])

                # TODO: Add checks to make sure that the child dir is not empty
                if prefix == required_prefix and sample_count >= required_sample_count:
                    return "{0}{1}".format(parent_dir, child_dir)

            return None

    def get_tf_train_records(self, reranker, dataset):
        """
        1. Returns tf records from cache (disk) if applicable
        2. Else, converts the dataset into tf records, writes them to disk, and returns them
        """
        required_samples = self.config["niters"] * self.config["itersize"] * self.config["batch"]
        cached_tf_record_dir = self.find_cached_tf_records(dataset, required_samples)

        if self.config["usecache"] and cached_tf_record_dir is not None:
            filenames = tf.io.gfile.listdir(cached_tf_record_dir)
            filenames = ["{0}{1}".format(cached_tf_record_dir, name) for name in filenames]

            return self.load_tf_train_records_from_file(reranker, filenames, self.config["batch"])
        else:
            tf_record_filenames = self.convert_to_tf_train_record(reranker, dataset)
            return self.load_tf_train_records_from_file(reranker, tf_record_filenames, self.config["batch"])

    def load_tf_train_records_from_file(self, reranker, filenames, batch_size):
        raw_dataset = tf.data.TFRecordDataset(filenames)
        tf_records_dataset = raw_dataset.batch(batch_size, drop_remainder=True).map(
            reranker.extractor.parse_tf_train_example, num_parallel_calls=tf.data.experimental.AUTOTUNE
        )

        return tf_records_dataset

    def convert_to_tf_train_record(self, reranker, dataset):
        """
        Tensorflow works better if the input data is fed in as tfrecords
        Takes in a dataset,  iterates through it, and creates multiple tf records from it.
        Creates exactly niters * itersize * batch_size samples.
        The exact structure of the tfrecords is defined by reranker.extractor. For example, see BertPassage.get_tf_train_feature()
        params:
        reranker - A capreolus.reranker.Reranker instance
        dataset - A capreolus.sampler.Sampler instance
        """
        dir_name = self.form_tf_record_cache_path(dataset)

        tf_features = []
        tf_record_filenames = []
        required_sample_count = self.config["niters"] * self.config["itersize"] * self.config["batch"]
        sample_count = 0

        iter_bar = tqdm(total=required_sample_count)
        for sample in dataset:
            tf_features.extend(reranker.extractor.create_tf_train_feature(sample))
            if len(tf_features) > 20000:
                tf_record_filenames.append(self.write_tf_record_to_file(dir_name, tf_features))
                tf_features = []

            iter_bar.update(1)
            sample_count += 1
            if sample_count >= required_sample_count:
                break

        iter_bar.close()
        assert sample_count == required_sample_count, "dataset generator ran out before generating enough samples"
        if len(tf_features):
            tf_record_filenames.append(self.write_tf_record_to_file(dir_name, tf_features))

        return tf_record_filenames

    def get_tf_dev_records(self, reranker, dataset):
        """
        1. Returns tf records from cache (disk) if applicable
        2. Else, converts the dataset into tf records, writes them to disk, and returns them
        """
        cached_tf_record_dir = self.form_tf_record_cache_path(dataset)
        if self.config["usecache"] and tf.io.gfile.exists(cached_tf_record_dir):
            filenames = tf.io.gfile.listdir(cached_tf_record_dir)
            filenames = ["{0}/{1}".format(cached_tf_record_dir, name) for name in filenames]

            return self.load_tf_dev_records_from_file(reranker, filenames, self.config["batch"])
        else:
            tf_record_filenames = self.convert_to_tf_dev_record(reranker, dataset)
            # TODO use actual batch size here. see issue #52
            return self.load_tf_dev_records_from_file(reranker, tf_record_filenames, self.config["batch"])

    def load_tf_dev_records_from_file(self, reranker, filenames, batch_size):
        raw_dataset = tf.data.TFRecordDataset(filenames)
        tf_records_dataset = raw_dataset.batch(batch_size, drop_remainder=True).map(
            reranker.extractor.parse_tf_dev_example, num_parallel_calls=tf.data.experimental.AUTOTUNE
        )

        return tf_records_dataset

    def convert_to_tf_dev_record(self, reranker, dataset):
        dir_name = self.form_tf_record_cache_path(dataset)
        tf_features = []
        tf_record_filenames = []

        for sample in dataset:
            tf_features.extend(reranker.extractor.create_tf_dev_feature(sample))
            if len(tf_features) > 20000:
                tf_record_filenames.append(self.write_tf_record_to_file(dir_name, tf_features))
                tf_features = []

        # TPU's require drop_remainder = True. But we cannot drop things from validation dataset
        # As a workaroud, we pad the dataset with the last sample until it reaches the batch size.
        if len(tf_features) % self.config["batch"]:
            num_elements_to_add = self.config["batch"] - (len(tf_features) % self.config["batch"])
            logger.debug("Number of elements to add in the last batch: {}".format(num_elements_to_add))
            element_to_copy = tf_features[-1]
            for i in range(num_elements_to_add):
                tf_features.append(copy(element_to_copy))

        if len(tf_features):
            tf_record_filenames.append(self.write_tf_record_to_file(dir_name, tf_features))

        return tf_record_filenames

    def write_tf_record_to_file(self, dir_name, tf_features):
        """
        Actually write the tf record to file. The destination can also be a gcs bucket.
        TODO: Use generators to optimize memory usage
        """
        filename = "{0}/{1}.tfrecord".format(dir_name, str(uuid.uuid4()))
        examples = [tf.train.Example(features=tf.train.Features(feature=feature)) for feature in tf_features]

        if not os.path.isdir(dir_name):
            os.makedirs(dir_name, exist_ok=True)

        examples = [example.SerializeToString() for example in examples]
        with tf.io.TFRecordWriter(filename) as writer:
            for example in examples:
                writer.write(example)

        logger.info("Wrote tf record file: {}".format(filename))

        return str(filename)

    @staticmethod
    def get_preds_in_trec_format(predictions, dev_data):
        """
        Takes in a list of predictions and returns a dict that can be fed into pytrec_eval
        As a side effect, also writes the predictions into a file in the trec format
        """
        logger.debug("There are {} predictions".format(len(predictions)))
        pred_dict = defaultdict(lambda: dict())

        for i, (qid, docid) in enumerate(dev_data.get_qid_docid_pairs()):
            # Pytrec_eval has problems with high precision floats
            pred_dict[qid][docid] = predictions[i].numpy().astype(np.float16).item()

        return dict(pred_dict)

    def change_lr(self, epoch, lr):
        """
        Apply warm up or decay depending on the current epoch
        """
        warmup_steps = self.config["warmupsteps"]
        if warmup_steps and epoch <= warmup_steps:
            return min(lr * ((epoch + 1) / warmup_steps), lr)
        elif self.config["decaytype"] == "exponential":
            return lr * self.config["decay"] ** ((epoch - warmup_steps) / self.config["decaystep"])
        elif self.config["decaytype"] == "linear":
            return lr * (1 / (1 + self.config["decay"] * epoch))

        return lr

    def get_loss(self, loss_name):
        try:
            if loss_name == "pairwise_hinge_loss":
                loss = TFPairwiseHingeLoss(reduction=tf.keras.losses.Reduction.NONE)
            elif loss_name == "crossentropy":
                loss = TFCategoricalCrossEntropyLoss(from_logits=True, reduction=tf.keras.losses.Reduction.NONE)
            else:
                loss = tfr.keras.losses.get(loss_name)
        except ValueError:
            loss = tf.keras.losses.get(loss_name)

        return loss

    def get_wrapped_model(self, model):
        """
        We need a wrapped model because the logic changes slightly depending on whether the input is pointwise or pairwise:
        1. In case of pointwise input, there's no "negative document" - so in this case we just have to execute the model's call() method
        2. In case of pairwise input, we need to execute the model's call() method twice (one for positive doc and then again for negative doc), and then
        stack the results together before passing to a pairwise loss function.

        The alternative was to let the user manually configure everything, for example:
        `loss=crossentropy reranker.trainer.input=pairwise ...` - we already have too many ConfigOptions :shrug:
        """
        if self.config["loss"] == "crossentropy":
            return KerasPairModel(model)

        return KerasTripletModel(model)

    def fastforward_training(self, reranker, weights_path, loss_fn):
        # TODO: Fix fast forwarding
        return 0

    def load_best_model(self, reranker, train_output_path):
        # TODO: Do the train_output_path modification at one place?
        if self.tpu:
            train_output_path = "{0}/{1}/{2}".format(
                self.config["storage"], "train_output", hashlib.md5(str(train_output_path).encode("utf-8")).hexdigest()
            )

        reranker.build_model()
        # Because the saved weights are that of a wrapped model.
        wrapped_model = self.get_wrapped_model(reranker.model)
        wrapped_model.load_weights("{0}/dev.best".format(train_output_path))

        return wrapped_model.model<|MERGE_RESOLUTION|>--- conflicted
+++ resolved
@@ -236,11 +236,7 @@
 
         predictions = []
         for x in pred_dist_dataset:
-<<<<<<< HEAD
             pred_batch = distributed_test_step(x).values if self.strategy.num_replicas_in_sync > 1 else [distributed_test_step(x)]
-=======
-            pred_batch = distributed_test_step(x).values
->>>>>>> b1f9fb7f
             for p in pred_batch:
                 predictions.extend(p)
 
@@ -478,7 +474,7 @@
 
         return KerasTripletModel(model)
 
-    def fastforward_training(self, reranker, weights_path, loss_fn):
+    def fastforward_ttfraining(self, reranker, weights_path, loss_fn):
         # TODO: Fix fast forwarding
         return 0
 
