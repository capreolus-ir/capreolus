import hashlib
from collections import defaultdict

import numpy as np
import torch.utils.data

from capreolus import ModuleBase, Dependency, ConfigOption, constants
from capreolus.utils.exceptions import MissingDocError
from capreolus.utils.loginit import get_logger

logger = get_logger(__name__)


class Sampler(ModuleBase):
    module_type = "sampler"
    requires_random_seed = True

    def prepare(self, qid_to_docids, qrels, extractor, relevance_level=1, **kwargs):
        """
        params:
        qid_to_docids: A dict of the form {qid: [list of docids to rank]} or of the form {qid: {docid: score}}

        qrels: A dict of the form {qid: {docid: label}}
        extractor: An Extractor instance (eg: EmbedText)
        relevance_level: Threshold score below which documents are considered to be non-relevant.
        """
        self.extractor = extractor

<<<<<<< HEAD
        # remove qids from qid_to_docids that do not have relevance labels in the qrels
        self.qid_to_docids = {qid: docids for qid, docids in qid_to_docids.items() if qid in qrels}
        if len(self.qid_to_docids) != len(qid_to_docids):
            logger.warning(
                f"skipping qids that were missing from the qrels: {len(qid_to_docids.keys() - self.qid_to_docids.keys())} in total."
            )
=======
        self.qid_to_docids = qid_to_docids
        n_unfound_queries = len([qid for qid in qid_to_docids if qid not in qrels])
        if n_unfound_queries > 0:
            logger.warning(f"There are {n_unfound_queries} missing from the qrels in total.")
>>>>>>> 1767d5ab

        self.qid_to_reldocs = {
            qid: [docid for docid in docids if qrels.get(qid, {}).get(docid, 0) >= relevance_level]
            for qid, docids in self.qid_to_docids.items()
        }
        # TODO option to include only negdocs in a top k
        self.qid_to_negdocs = {
            qid: [docid for docid in docids if qrels.get(qid, {}).get(docid, 0) < relevance_level]
            for qid, docids in self.qid_to_docids.items()
        }

        count = 0
        for qid, reldocs in self.qid_to_reldocs.items():
            if len(reldocs):
                count += 1

        logger.info("{} out of {} queries had a relevant doc in the BM25 results".format(count, len(self.qid_to_reldocs)))

        self.total_samples = 0
        self.clean()

    def get_hash(self):
        raise NotImplementedError

    def get_total_samples(self):
        return self.total_samples

    def generate_samples(self):
        raise NotImplementedError


class TrainingSamplerMixin:
    def clean(self):
        # remove any ids that do not have any relevant docs or any non-relevant docs for training
        total_samples = 0  # keep tracks of the total possible number of unique training triples for this dataset
        for qid in list(self.qid_to_docids.keys()):
            posdocs = len(self.qid_to_reldocs[qid])
            negdocs = len(self.qid_to_negdocs[qid])
            if posdocs == 0 or negdocs == 0:
                # logger.warning("removing training qid=%s with %s positive docs and %s negative docs", qid, posdocs, negdocs)
                del self.qid_to_reldocs[qid]
                del self.qid_to_docids[qid]
                del self.qid_to_negdocs[qid]
            else:
                total_samples += posdocs * negdocs

        self.total_samples = total_samples

        logger.debug("Done cleaning the sampler")

    def __iter__(self):
        # when running in a worker, the sampler will be recreated several times with same seed,
        # so we combine worker_info's seed (which varies across obj creations) with our original seed
        worker_info = torch.utils.data.get_worker_info()
        if worker_info is not None:
            # avoid reseeding the same way multiple times in case DataLoader's behavior changes
            if not hasattr(self, "_last_worker_seed"):
                self._last_worker_seed = None

            if self._last_worker_seed is None or self._last_worker_seed != worker_info.seed:
                seeds = [self.config["seed"], worker_info.seed]
                self.rng = np.random.Generator(np.random.PCG64(seeds))
                self._last_worker_seed = worker_info.seed

        return iter(self.generate_samples())


@Sampler.register
class TrainTripletSampler(Sampler, TrainingSamplerMixin, torch.utils.data.IterableDataset):
    """
    Samples training data triplets. Each samples is of the form (query, relevant doc, non-relevant doc)
    """

    module_name = "triplet"

    def __hash__(self):
        return self.get_hash()

    def get_hash(self):
        sorted_rep = sorted([(qid, docids) for qid, docids in self.qid_to_docids.items()])
        key_content = "{0}{1}".format(self.extractor.get_cache_path(), str(sorted_rep))
        key = hashlib.md5(key_content.encode("utf-8")).hexdigest()
        return "triplet_{0}".format(key)

    def generate_samples(self):
        """
        Generates triplets infinitely.
        """
        all_qids = sorted(self.qid_to_reldocs)
        if len(all_qids) == 0:
            raise RuntimeError("TrainDataset has no valid qids")

        while True:
            self.rng.shuffle(all_qids)

            for qid in all_qids:
                posdocid = self.rng.choice(self.qid_to_reldocs[qid])
                negdocid = self.rng.choice(self.qid_to_negdocs[qid])

                try:
                    # Convention for label - [1, 0] indicates that doc belongs to class 1 (i.e relevant
                    # ^ This is used with categorical cross entropy loss
                    yield self.extractor.id2vec(qid, posdocid, negdocid, label=[1, 0])
                except MissingDocError:
                    # at training time we warn but ignore on missing docs
                    logger.warning(
                        "skipping training pair with missing features: qid=%s posid=%s negid=%s", qid, posdocid, negdocid
                    )


@Sampler.register
class QrelTrainTripletSampler(Sampler, TrainingSamplerMixin, torch.utils.data.IterableDataset):
    """
    Samples positive docs from the qrels
    """

    module_name = "qreltriplet"

    def prepare(self, bm25_run, qrels, extractor, relevance_level=1, **kwargs):
        self.extractor = extractor
        self.qid_to_docids = bm25_run

        self.qid_to_reldocs = defaultdict(list)
        for qid, docid_to_label in qrels.items():
            if qid not in bm25_run:
                continue
            for docid, label in docid_to_label.items():
                if label >= relevance_level:
                    self.qid_to_reldocs[qid].append(docid)

        # TODO option to include only negdocs in a top k
        self.qid_to_negdocs = defaultdict(list)
        for qid, docid_to_score in bm25_run.items():
            if qid not in qrels:
                continue
            for docid, score in docid_to_score.items():
                # Skip the relevant docs
                if qrels[qid].get(docid, 0) < relevance_level:
                    self.qid_to_negdocs[qid].append(docid)

        self.total_samples = 0
        self.clean()

    def __hash__(self):
        return self.get_hash()

    def get_hash(self):
        sorted_rep = sorted([(qid, docids) for qid, docids in self.qid_to_docids.items()])
        key_content = "{0}{1}".format(self.extractor.get_cache_path(), str(sorted_rep))
        key = hashlib.md5(key_content.encode("utf-8")).hexdigest()
        return "qreltriplet_{0}".format(key)

    def generate_samples(self):
        """
        Generates triplets infinitely.
        """
        all_qids = sorted(self.qid_to_reldocs)
        if len(all_qids) == 0:
            raise RuntimeError("TrainDataset has no valid qids")

        while True:
            qid = self.rng.choice(all_qids)
            posdocid = self.rng.choice(self.qid_to_reldocs[qid])
            negdocid = self.rng.choice(self.qid_to_negdocs[qid])

            try:
                # Convention for label - [1, 0] indicates that doc belongs to class 1 (i.e relevant
            # ^ This is used with categorical cross entropy loss
                yield self.extractor.id2vec(qid, posdocid, negdocid, label=[1, 0])
            except MissingDocError:
                # at training time we warn but ignore on missing docs
                logger.warning(
                    "skipping training pair with missing features: qid=%s posid=%s negid=%s", qid, posdocid, negdocid
                )


@Sampler.register
class TrainPairSampler(Sampler, TrainingSamplerMixin, torch.utils.data.IterableDataset):
    """
    Samples training data pairs. Each sample is of the form (query, doc)
    The number of generated positive and negative samples are the same.
    We alternate between posdoc and negdocs. This is required for RepBERT.
    """

    module_name = "pair"
    dependencies = []

    def get_hash(self):
        sorted_rep = sorted([(qid, docids) for qid, docids in self.qid_to_docids.items()])
        key_content = "{0}{1}".format(self.extractor.get_cache_path(), str(sorted_rep))
        key = hashlib.md5(key_content.encode("utf-8")).hexdigest()
        return "pair_{0}".format(key)

    def generate_samples(self):
        all_qids = sorted([qid for qid in self.qid_to_reldocs if len(self.qid_to_reldocs[qid]) > 0])

        if len(all_qids) == 0:
            raise RuntimeError("TrainDataset has no valid training pairs")

        while True:
            qid = self.rng.choice(all_qids)
            posdocid = self.rng.choice(self.qid_to_reldocs[qid])
            negdocid = self.rng.choice(self.qid_to_negdocs[qid])
            yield self.extractor.id2vec_for_train(qid, posdocid, negid=None, label=[0, 1],
                                                  reldocs=set(self.qid_to_reldocs[qid]))

            yield self.extractor.id2vec_for_train(qid, negdocid, negid=None, label=[1, 0],
                                                  reldocs=set(self.qid_to_reldocs[qid]))


@Sampler.register
class TrainPairSamplerRobust04passages(TrainPairSampler):
    """
    Samples training data pairs. Each sample is of the form (query, doc)
    The number of generated positive and negative samples are the same.
    We alternate between posdoc and negdocs. This is required for RepBERT.
    """

    module_name = "pairrobust04passages"
    dependencies = []

    def get_hash(self):
        sorted_rep = sorted([(qid, docids) for qid, docids in self.qid_to_docids.items()])
        key_content = "{0}{1}".format(self.extractor.get_cache_path(), str(sorted_rep))
        key = hashlib.md5(key_content.encode("utf-8")).hexdigest()
        return "pairrobust04passages_{0}".format(key)

    def prepare(self, qid_to_docids, qrels, extractor, relevance_level=1, separator="_", **kwargs):
        """
        params:
        qid_to_docids: A dict of the form {qid: [list of docids to rank]} or of the form {qid: {docid: score}}

        qrels: A dict of the form {qid: {docid: label}}
        extractor: An Extractor instance (eg: EmbedText)
        relevance_level: Threshold score below which documents are considered to be non-relevant.
        separator: Some datasets (eg: robust04passages) has docids in a <docid>_<passageid> format while the qrels only
        use the docid part. In these cases, we have to ignore the passageid part - the separator helps with this.
        """
        self.extractor = extractor

        # remove qids from qid_to_docids that do not have relevance labels in the qrels
        self.qid_to_docids = {qid: docids for qid, docids in qid_to_docids.items() if qid in qrels}
        if len(self.qid_to_docids) != len(qid_to_docids):
            logger.warning(
                f"skipping qids that were missing from the qrels: {len(qid_to_docids.keys() - self.qid_to_docids.keys())} in total."
            )

        self.qid_to_reldocs = {
            qid: [docid for docid in docids if qrels[qid].get(docid.split(separator)[0], 0) >= relevance_level]
            for qid, docids in self.qid_to_docids.items()
        }
        # TODO option to include only negdocs in a top k
        self.qid_to_negdocs = {
            qid: [docid for docid in docids if qrels[qid].get(docid.split(separator)[0], 0) < relevance_level]
            for qid, docids in self.qid_to_docids.items()
        }

        count = 0
        for qid, reldocs in self.qid_to_reldocs.items():
            if len(reldocs):
                count += 1

        logger.info("{} out of {} queries had a relevant doc in the BM25 results".format(count, len(self.qid_to_reldocs)))

        self.total_samples = 0
        self.clean()


@Sampler.register
class QrelTrainPairSampler(Sampler, TrainingSamplerMixin, torch.utils.data.IterableDataset):
    module_name = "qrelpair"
    dependencies = []

    def prepare(self, bm25_run, qrels, extractor, relevance_level=1, **kwargs):
        self.extractor = extractor
        self.qid_to_docids = bm25_run

        self.qid_to_reldocs = defaultdict(list)
        for qid, docid_to_label in qrels.items():
            if qid not in bm25_run:
                continue
            for docid, label in docid_to_label.items():
                if label >= relevance_level:
                    self.qid_to_reldocs[qid].append(docid)

        # TODO option to include only negdocs in a top k
        self.qid_to_negdocs = defaultdict(list)
        for qid, docid_to_score in bm25_run.items():
            doc_id_score_list = []
            for docid, score in docid_to_score.items():
                if qrels[qid].get(docid, 0) < relevance_level:
                    doc_id_score_list.append((docid, score))

            sorted_according_to_score = sorted(doc_id_score_list, key=lambda x: x[1], reverse=True)
            # Arbitrarily choosing the top 20 non-relevand docs.
            self.qid_to_negdocs[qid] = [x[0] for x in sorted_according_to_score[:20]]

        self.total_samples = 0
        self.clean()

    def get_hash(self):
        sorted_rep = sorted([(qid, docids) for qid, docids in self.qid_to_docids.items()])
        key_content = "{0}{1}".format(self.extractor.get_cache_path(), str(sorted_rep))
        key = hashlib.md5(key_content.encode("utf-8")).hexdigest()
        return "qrelpair{0}".format(key)

    def generate_samples(self):
        all_qids = sorted(self.qid_to_reldocs)
        if len(all_qids) == 0:
            raise RuntimeError("TrainDataset has no valid training pairs")

        while True:
            qid = self.rng.choice(all_qids)
            posdocid = self.rng.choice(self.qid_to_reldocs[qid])
            negdocid = self.rng.choice(self.qid_to_negdocs[qid])
            yield self.extractor.id2vec_for_train(qid, posdocid, negid=None, label=[0, 1],
                                                      reldocs=set(self.qid_to_reldocs[qid]))
            yield self.extractor.id2vec_for_train(qid, negdocid, negid=None, label=[1, 0],
                                                  reldocs=set(self.qid_to_reldocs[qid]))


class PredSampler(Sampler, torch.utils.data.IterableDataset):
    """
    Creates a Dataset for evaluation (test) data to be used with a pytorch DataLoader
    """

    module_name = "pred"
    requires_random_seed = False

    def get_hash(self):
        sorted_rep = sorted([(qid, docids) for qid, docids in self.qid_to_docids.items()])
        key_content = "{0}{1}".format(self.extractor.get_cache_path(), str(sorted_rep))
        key = hashlib.md5(key_content.encode("utf-8")).hexdigest()

        return "dev_{0}".format(key)

    def generate_samples(self):
        for qid, docids in self.qid_to_docids.items():
            for docid in docids:
                try:
                    if docid in self.qid_to_reldocs[qid]:
                        yield self.extractor.id2vec(qid, docid, label=[0, 1])
                    else:
                        yield self.extractor.id2vec(qid, docid, label=[1, 0])
                except MissingDocError:
                    # when predictiong we raise an exception on missing docs, as this may invalidate results
                    logger.error("got none features for prediction: qid=%s posid=%s", qid, docid)
                    raise

    def clean(self):
        total_samples = 0  # keep tracks of the total possible number of unique training triples for this dataset
        for qid, docids in self.qid_to_docids.items():
            total_samples += len(docids)

        logger.debug("There are {} samples in the PredSampler".format(total_samples))
        self.total_samples = total_samples

    def __hash__(self):
        return self.get_hash()

    def __iter__(self):
        """
        Returns: Tuples of the form (query_feature, posdoc_feature)
        """

        return iter(self.generate_samples())

    def __len__(self):
        return sum(len(docids) for docids in self.qid_to_docids.values())

    def get_qid_docid_pairs(self):
        """
        Returns a generator for the (qid, docid) pairs. Useful if you want to sequentially access the pred pairs without
        extracting the actual content
        """
        for qid in self.qid_to_docids:
            for docid in self.qid_to_docids[qid]:
                yield qid, docid


@Sampler.register
class CollectionSampler(Sampler, torch.utils.data.IterableDataset):
    """
    Goes through every document in the collection. One use case - allows you to encode every document in the collection for ANN search. Does not make use of queries
    """
    module_name = "collection"
    requires_random_seed = False

    def prepare(self, docids, qrels, extractor, relevance_level=1, **kwargs):
        assert qrels is None, "Do not pass qrels to the collection sampler. Pass None"
        self.extractor = extractor
        self.docids = docids

    def get_hash(self):
        sorted_rep = sorted(self.docids)
        key_content = "{0}{1}".format(self.extractor.get_cache_path(), str(sorted_rep))
        key = hashlib.md5(key_content.encode("utf-8")).hexdigest()

        return "collection_{0}".format(key)

    def generate_samples(self):
        for docid in self.docids:
            try:
                yield self.extractor.id2vec(None, docid)
            except MissingDocError:
                logger.info("Doc {} was missing".format(docid))

    def __iter__(self):
        """
        Returns: Tuples of the form (query_feature, posdoc_feature)
        """

        return iter(self.generate_samples())

    def __len__(self):
        return len(self.docids)


@Sampler.register
class ResidualTrainPairSampler(Sampler, TrainingSamplerMixin, torch.utils.data.IterableDataset):
    """
    Samples training data pairs. Each sample is of the form (query, doc)
    The number of generated positive and negative samples are the same.
    We alternate between posdoc and negdocs. This is required for RepBERT.
    """

    module_name = "residualpair"
    dependencies = []

    def get_hash(self):
        sorted_rep = sorted([(qid, docids) for qid, docids in self.qid_to_docids.items()])
        key_content = "{0}{1}".format(self.extractor.get_cache_path(), str(sorted_rep))
        key = hashlib.md5(key_content.encode("utf-8")).hexdigest()
        return "residualpair_{0}".format(key)

    def generate_samples(self):
        lambda_train = 0.1
        epsilon = 1

        # TODO: Fix this naming.
        trec_run = self.qid_to_docids

        all_qids = sorted(self.qid_to_reldocs)
        if len(all_qids) == 0:
            raise RuntimeError("TrainDataset has no valid training pairs")
        while True:
            qid = self.rng.choice(all_qids)
            posdocid = self.rng.choice(self.qid_to_reldocs[qid])
            negdocid = self.rng.choice(self.qid_to_negdocs[qid])
            data = self.extractor.id2vec_for_train(qid, posdocid, negid=None, label=1,
                                                  reldocs=set(self.qid_to_reldocs[qid]))
            data["residual"] = epsilon - lambda_train * (trec_run[qid][posdocid] - trec_run[qid][negdocid])
            yield data

            data = self.extractor.id2vec_for_train(qid, negdocid, negid=None, label=0,
                                                  reldocs=set(self.qid_to_reldocs[qid]))
            data["residual"] = epsilon - lambda_train * (trec_run[qid][posdocid] - trec_run[qid][negdocid])
            yield data


@Sampler.register
class ResidualTripletSampler(Sampler, TrainingSamplerMixin, torch.utils.data.IterableDataset):
    """
    TODO: This needs a re-write to make it work with RepBERT:
    1. RepBERT models expect pairs right now. Change it to make it accept triplets
    """
    module_name = "residualtriplet"

    def prepare(self, trec_run, qrels, extractor, relevance_level=1, **kwargs):
        self.trec_run = trec_run
        self.extractor = extractor
        self.qids = sorted([qid for qid in qrels.keys()])

        qid_to_reldocs = defaultdict(list)
        # We call these "noise docs" since we have no relevance labels for them.
        qid_to_negdocs = defaultdict(list)

        for qid, doc_id_to_score in trec_run.items():
            if qid not in qrels:
                continue
            for doc_id, score in doc_id_to_score.items():
                if doc_id in qrels[qid] and qrels[qid][doc_id] >= relevance_level:
                    qid_to_reldocs[qid].append(doc_id)
                else:
                    qid_to_negdocs[qid].append(doc_id)

        self.qid_to_reldocs = qid_to_reldocs
        self.qid_to_negdocs = qid_to_negdocs

    def get_hash(self):
        key_content = "{0}{1}".format(self.extractor.get_cache_path(), str(self.trec_run))
        key = hashlib.md5(key_content.encode("utf-8")).hexdigest()

        return "residual_{0}".format(key)

    def generate_samples(self):
        lambda_train = 0.1
        epsilon = 1
        all_qids = self.qids
        if len(all_qids) == 0:
            raise RuntimeError("TrainDataset has no valid qids")

        while True:
            self.rng.shuffle(all_qids)

            for qid in all_qids:
                if qid not in self.qid_to_reldocs:
                    continue

                posdocid = self.rng.choice(self.qid_to_reldocs[qid])
                negdocid = self.rng.choice(self.qid_to_negdocs[qid])

                try:
                    # Convention for label - [1, 0] indicates that doc belongs to class 1 (i.e relevant
                    # ^ This is used with categorical cross entropy loss
                    data = self.extractor.id2vec(qid, posdocid, negdocid, label=[1, 0])

                    # This is equation 4 in the CLEAR paper
                    data["residual"] = epsilon - lambda_train * (self.trec_run[qid][posdocid] - self.trec_run[qid][negdocid])

                    yield data
                except MissingDocError:
                    # at training time we warn but ignore on missing docs
                    logger.warning(
                        "skipping training pair with missing features: qid=%s posid=%s negid=%s", qid, posdocid, negdocid
                    )


from profane import import_all_modules

import_all_modules(__file__, __package__)<|MERGE_RESOLUTION|>--- conflicted
+++ resolved
@@ -26,19 +26,11 @@
         """
         self.extractor = extractor
 
-<<<<<<< HEAD
         # remove qids from qid_to_docids that do not have relevance labels in the qrels
         self.qid_to_docids = {qid: docids for qid, docids in qid_to_docids.items() if qid in qrels}
-        if len(self.qid_to_docids) != len(qid_to_docids):
-            logger.warning(
-                f"skipping qids that were missing from the qrels: {len(qid_to_docids.keys() - self.qid_to_docids.keys())} in total."
-            )
-=======
-        self.qid_to_docids = qid_to_docids
         n_unfound_queries = len([qid for qid in qid_to_docids if qid not in qrels])
         if n_unfound_queries > 0:
             logger.warning(f"There are {n_unfound_queries} missing from the qrels in total.")
->>>>>>> 1767d5ab
 
         self.qid_to_reldocs = {
             qid: [docid for docid in docids if qrels.get(qid, {}).get(docid, 0) >= relevance_level]
