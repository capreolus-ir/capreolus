import json
import os

from capreolus.registry import ModuleBase, RegisterableModule, PACKAGE_PATH
from capreolus.utils.trec import load_qrels, load_trec_topics


class Benchmark(ModuleBase, metaclass=RegisterableModule):
    """the module base class"""

    module_type = "benchmark"
<<<<<<< HEAD
    cfg = {}
=======
>>>>>>> 7c7e63c8


class WSDM20Demo(Benchmark):
    name = "wsdm20demo"
    qrel_file = PACKAGE_PATH / "data" / "qrels.robust2004.txt"
    topic_file = PACKAGE_PATH / "data" / "topics.robust04.301-450.601-700.txt"
    fold_file = PACKAGE_PATH / "data" / "rob04_yang19_folds.json"

    @staticmethod
    def config():
        fold = "s1"
        rundocsonly = True  # use only docs from the searcher as pos/neg training instances (i.e., not all qrels)

    @property
    def qrels(self):
        if not hasattr(self, "_qrels"):
            self._qrels = load_qrels(self.qrel_file)
        return self._qrels

    @property
    def topics(self):
        if not hasattr(self, "_topics"):
            self._topics = load_trec_topics(self.topic_file)
        return self._topics

    @property
    def folds(self):
        if not hasattr(self, "_folds"):
            self._folds = json.load(open(os.path.join(self.collection.basepath, fold_file), "rt"))
        return self._folds<|MERGE_RESOLUTION|>--- conflicted
+++ resolved
@@ -9,10 +9,6 @@
     """the module base class"""
 
     module_type = "benchmark"
-<<<<<<< HEAD
-    cfg = {}
-=======
->>>>>>> 7c7e63c8
 
 
 class WSDM20Demo(Benchmark):
