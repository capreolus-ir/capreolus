from capreolus.pipeline import Pipeline
<<<<<<< HEAD
from capreolus.task import Task


def test_extract_choices_from_argv():
    class TestTask(Task):
        def pipeline_config(self):
            expid = "debug"
            seed = 123_456

        name = "test"
        module_order = ["m3", "m1", "m2"]  # deliberately shuffled
        module_defaults = {"m3": None, "m2": None, "m1": None}
        config_functions = [pipeline_config]
        config_overrides = []
        commands = {"train": None, "evaluate": None, "describe": None}
        default_command = "describe"


    # manually assign these to avoid calling import_module
    pipeline = Pipeline("test", {})
    # pipeline.module_order = ["m1", "m2"]
    # pipeline.module_defaults = {"m1": "cls1", "m2": "cls2"}
=======


def test_extract_choices_from_argv():
    # manually assign these to avoid calling import_module
    pipeline = Pipeline([], {})
    pipeline.module_order = ["m1", "m2"]
    pipeline.module_defaults = {"m1": "cls1", "m2": "cls2"}
>>>>>>> 7c7e63c8

    arg_prefix = ["foo.py", "with"]

    choices = pipeline._extract_choices_from_argv(arg_prefix)
    assert choices == {}

    choices = pipeline._extract_choices_from_argv(arg_prefix + "m1=foo1 m2=foo2 m3=foo3".split())
<<<<<<< HEAD
    assert choices == {"m1": "foo1", "m2": "foo2", "m3": "cls3"}
=======
    assert choices == {"m1": "foo1", "m2": "foo2"}
>>>>>>> 7c7e63c8


def test_rewrite_argv_for_ingredients():
    # manually assign these to avoid calling import_module
    pipeline = Pipeline([], {})
    pipeline.module_order = ["m1", "m2"]
    pipeline.module_defaults = {"m1": "cls1", "m2": "cls2"}

    arg_prefix = ["foo.py", "with"]

    rewritten_args = pipeline._rewrite_argv_for_ingredients(arg_prefix)
    assert rewritten_args == arg_prefix

    rewritten_args = pipeline._rewrite_argv_for_ingredients(arg_prefix + "m1=foo1 m2=foo2 m3=foo3".split())
    assert rewritten_args == arg_prefix + "m1._name=foo1 m2._name=foo2 m3=foo3".split()


def test_create_experiment():  # TODO
    pass<|MERGE_RESOLUTION|>--- conflicted
+++ resolved
@@ -1,28 +1,4 @@
 from capreolus.pipeline import Pipeline
-<<<<<<< HEAD
-from capreolus.task import Task
-
-
-def test_extract_choices_from_argv():
-    class TestTask(Task):
-        def pipeline_config(self):
-            expid = "debug"
-            seed = 123_456
-
-        name = "test"
-        module_order = ["m3", "m1", "m2"]  # deliberately shuffled
-        module_defaults = {"m3": None, "m2": None, "m1": None}
-        config_functions = [pipeline_config]
-        config_overrides = []
-        commands = {"train": None, "evaluate": None, "describe": None}
-        default_command = "describe"
-
-
-    # manually assign these to avoid calling import_module
-    pipeline = Pipeline("test", {})
-    # pipeline.module_order = ["m1", "m2"]
-    # pipeline.module_defaults = {"m1": "cls1", "m2": "cls2"}
-=======
 
 
 def test_extract_choices_from_argv():
@@ -30,7 +6,6 @@
     pipeline = Pipeline([], {})
     pipeline.module_order = ["m1", "m2"]
     pipeline.module_defaults = {"m1": "cls1", "m2": "cls2"}
->>>>>>> 7c7e63c8
 
     arg_prefix = ["foo.py", "with"]
 
@@ -38,11 +13,7 @@
     assert choices == {}
 
     choices = pipeline._extract_choices_from_argv(arg_prefix + "m1=foo1 m2=foo2 m3=foo3".split())
-<<<<<<< HEAD
-    assert choices == {"m1": "foo1", "m2": "foo2", "m3": "cls3"}
-=======
     assert choices == {"m1": "foo1", "m2": "foo2"}
->>>>>>> 7c7e63c8
 
 
 def test_rewrite_argv_for_ingredients():
