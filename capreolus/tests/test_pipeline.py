--- conflicted
+++ resolved
@@ -11,13 +11,6 @@
 
 def test_extract_choices_from_argv():
     # manually assign these to avoid calling import_module
-<<<<<<< HEAD
-    pass
-
-def test_rewrite_argv_for_ingredients():
-    # manually assign these to avoid calling import_module
-    pass
-=======
     pipeline = DummyPipeline(namedtuple("task", "module_order")(["m1", "m2"]))
 
     arg_prefix = ["foo.py", "with"]
@@ -41,7 +34,6 @@
     rewritten_args = pipeline._rewrite_argv_for_ingredients(arg_prefix + "m1=foo1 m2=foo2 m3=foo3".split())
     assert rewritten_args == arg_prefix + "m1._name=foo1 m2._name=foo2 m3=foo3".split()
 
->>>>>>> e1c8434f
 
 # we don't currently test other Pipeline functions, which are tightly coupled,
 # but we do test that Tasks are created as we expect
