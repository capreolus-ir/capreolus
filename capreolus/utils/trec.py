import gzip
import os
import xml.etree.ElementTree as ET
from collections import defaultdict


def load_ntcir_topics(fn):
    topics = {}

    tree = ET.parse(fn)
    for child in tree.getroot():
        qid = child.find("qid").text.strip()
        query = child.find("content").text.strip()

        assert qid not in topics
        assert len(qid) > 0 and len(query) > 0
        topics[qid] = query

    return {"content": topics}


def load_trec_topics(queryfn):
    title, desc, narr = defaultdict(list), defaultdict(list), defaultdict(list)

    block = None
    if str(queryfn).endswith(".gz"):
        openf = gzip.open
    else:
        openf = open

    with openf(queryfn, "rt") as f:
        for line in f:
            line = line.strip()

            if line.startswith("<num>"):
                # <num> Number: 700
                qid = line.split()[-1]
                # no longer an int
                # assert qid > 0
                block = None
            elif line.startswith("<title>"):
                # <title>  query here
                title[qid].extend(line.strip().split()[1:])
                block = "title"
                # TODO does this sometimes start with Topic: ?
                assert "Topic:" not in line
            elif line.startswith("<desc>"):
                # <desc> description \n description
                desc[qid].extend(line.strip().split()[1:])
                block = "desc"
            elif line.startswith("<narr>"):
                # same format as <desc>
                narr[qid].extend(line.strip().split()[1:])
                block = "narr"
            elif line.startswith("</top>") or line.startswith("<top>"):
                block = None
            elif block == "title":
                title[qid].extend(line.strip().split())
            elif block == "desc":
                desc[qid].extend(line.strip().split())
            elif block == "narr":
                narr[qid].extend(line.strip().split())

    out = {}
    if len(title) > 0:
        out["title"] = {qid: " ".join(terms) for qid, terms in title.items()}
    if len(desc) > 0:
        out["desc"] = {qid: " ".join(terms) for qid, terms in desc.items()}
    if len(narr) > 0:
        out["narr"] = {qid: " ".join(terms) for qid, terms in narr.items()}

    return out


def load_qrels(qrelfile, qids=None, include_spam=True):
    labels = defaultdict(dict)
    with open(qrelfile, "rt") as f:
        for line in f:
            line = line.strip()
            if len(line) == 0:
                continue

            cols = line.split()
            qid, docid, label = cols[0], cols[2], int(cols[3])

            if qids is not None and qid not in qids:
                continue
            if label < 0 and not include_spam:
                continue

            labels[qid][docid] = label

    # remove qids with no relevant docs
    for qid in list(labels.keys()):
        if max(labels[qid].values()) <= 0:
            del labels[qid]

    labels.default_factory = None  # behave like normal dict
    return labels


def document_to_trectxt(docno, txt):
    s = f"<DOC>\n<DOCNO> {docno} </DOCNO>\n"
    s += f"<TEXT>\n{txt}\n</TEXT>\n</DOC>\n"
    return s


def anserini_index_to_trec_docs(index_dir, output_dir, expected_doc_count):
    from jnius import autoclass

    JIndexUtils = autoclass("io.anserini.index.IndexUtils")
    index_utils = JIndexUtils(index_dir)

    docids = set()
    for i in range(expected_doc_count):
        try:
            docid = index_utils.convertLuceneDocidToDocid(i)
            docids.add(docid)
        except:
            # we reached the end?
            pass

    if len(docids) != expected_doc_count:
        raise ValueError(
            f"we expected to retrieve {expected_doc_count} documents from the index, but actually found {len(docids)}"
        )

<<<<<<< HEAD
    output_handles = [gzip.open(os.path.join(output_dir, f"{i}.gz"), "wt", encoding="utf-8") for i in range(100, 200)]
=======
    output_handles = [gzip.open(os.path.join(output_dir, f"{i}.gz"), "wt") for i in range(100, 200)]
>>>>>>> 01dc79ed
    for docidx, docid in enumerate(sorted(docids)):
        txt = document_to_trectxt(docid, index_utils.getRawDocument(docid))
        handleidx = docidx % len(output_handles)
        print(txt, file=output_handles[handleidx])

    for handle in output_handles:
        handle.close()<|MERGE_RESOLUTION|>--- conflicted
+++ resolved
@@ -125,11 +125,8 @@
             f"we expected to retrieve {expected_doc_count} documents from the index, but actually found {len(docids)}"
         )
 
-<<<<<<< HEAD
     output_handles = [gzip.open(os.path.join(output_dir, f"{i}.gz"), "wt", encoding="utf-8") for i in range(100, 200)]
-=======
-    output_handles = [gzip.open(os.path.join(output_dir, f"{i}.gz"), "wt") for i in range(100, 200)]
->>>>>>> 01dc79ed
+
     for docidx, docid in enumerate(sorted(docids)):
         txt = document_to_trectxt(docid, index_utils.getRawDocument(docid))
         handleidx = docidx % len(output_handles)
