from capreolus.registry import ModuleBase, RegisterableModule, Dependency


class Tokenizer(ModuleBase, metaclass=RegisterableModule):
    """the module base class"""

    module_type = "tokenizer"
<<<<<<< HEAD
    cfg = {}
=======
>>>>>>> f6d3d59b


class AnseriniTokenizer(Tokenizer):
    name = "anserini"

    @staticmethod
    def config():
        keepstops = True
        stemmer = "none"<|MERGE_RESOLUTION|>--- conflicted
+++ resolved
@@ -5,10 +5,6 @@
     """the module base class"""
 
     module_type = "tokenizer"
-<<<<<<< HEAD
-    cfg = {}
-=======
->>>>>>> f6d3d59b
 
 
 class AnseriniTokenizer(Tokenizer):
