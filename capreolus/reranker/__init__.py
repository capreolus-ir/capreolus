from capreolus.registry import ModuleBase, RegisterableModule, Dependency

# from extractor import Extractor


class Reranker(ModuleBase, metaclass=RegisterableModule):
    """the module base class"""

    module_type = "reranker"
    dependencies = {"extractor": Dependency(module="extractor", name="embedtext")}

<<<<<<< HEAD
    cfg = {}

=======
>>>>>>> f6d3d59b

class KNRM(Reranker):
    name = "KNRM"
    # dependencies = {"extractor": "EmbedText"}

    @staticmethod
    def config():
        gradkernels = True
        scoretanh = False


class PACRR(Reranker):
    name = "PACRR"

    @staticmethod
    def config():
        kmax = 5
        nfilters = 2<|MERGE_RESOLUTION|>--- conflicted
+++ resolved
@@ -9,11 +9,6 @@
     module_type = "reranker"
     dependencies = {"extractor": Dependency(module="extractor", name="embedtext")}
 
-<<<<<<< HEAD
-    cfg = {}
-
-=======
->>>>>>> f6d3d59b
 
 class KNRM(Reranker):
     name = "KNRM"
