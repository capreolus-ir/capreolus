--- conflicted
+++ resolved
@@ -20,11 +20,7 @@
     docs = dummy_index.get_docs(["LA010189-0001", "LA010189-0002"])
     assert docs == [
         "Dummy Dummy Dummy Hello world, greetings from outer space!",
-<<<<<<< HEAD
-        "Dummy LessDummy Hello world, greetings from outer space!"
-=======
         "Dummy LessDummy Hello world, greetings from outer space!",
->>>>>>> 05c51e06
     ]
 
 
